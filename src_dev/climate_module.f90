--- conflicted
+++ resolved
@@ -15,13 +15,9 @@
   USE netcdf_module,                   ONLY: debug, write_to_debug_file, inquire_PD_obs_data_file, read_PD_obs_data_file, inquire_GCM_snapshot, read_GCM_snapshot,&
                                              read_insolation_data_file, inquire_ICE5G_data, read_ICE5G_data
   USE forcing_module,                  ONLY: forcing, map_insolation_to_grid
-<<<<<<< HEAD
   USE utilities_module,                ONLY: check_for_NaN_dp_1D,  check_for_NaN_dp_2D,  check_for_NaN_dp_3D, &
                                              check_for_NaN_int_1D, check_for_NaN_int_2D, check_for_NaN_int_3D, &
-                                             error_function, smooth_Gaussian_2D, smooth_Shepard_2D
-=======
-  USE utilities_module,                ONLY: error_function, smooth_Gaussian_2D, smooth_Shepard_2D, map_glob_to_grid_2D, map_glob_to_grid_3D
->>>>>>> cbba3893
+                                             error_function, smooth_Gaussian_2D, smooth_Shepard_2D, map_glob_to_grid_2D, map_glob_to_grid_3D
   USE derivatives_and_grids_module,    ONLY: ddx_a_to_a_2D, ddy_a_to_a_2D
   USE SMB_module,                      ONLY: run_SMB_model, run_SMB_model_refr_fixed
 
