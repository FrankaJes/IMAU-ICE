--- conflicted
+++ resolved
@@ -306,7 +306,6 @@
   CHARACTER(LEN=256)  :: choice_ocean_vertical_grid_config           = 'regular'                    ! Choice of vertical grid to be used for ocean data
   REAL(dp)            :: ocean_vertical_grid_max_depth_config        = 1500._dp                     ! Maximum depth           to be used for ocean data
   REAL(dp)            :: ocean_regular_grid_dz_config                = 150._dp                      ! Vertical grid spacing   to be used for ocean data when choice_ocean_vertical_grid_config = 'regular'
-<<<<<<< HEAD
   CHARACTER(LEN=256)  :: ocean_extrap_dir_config                     = 'extrapolated_ocean_files'   ! Directory where extrapolated ocean files are stored
   REAL(dp)            :: ocean_extrap_res_config                     = 5000._dp                     ! High resolution at which the ocean data extrapolation should be performed
   REAL(dp)            :: ocean_extrap_Gauss_sigma_config             = 8000._dp                     ! 1-sigma of the Gaussian smoothing operation used to extrapolate the ocean data
@@ -314,9 +313,7 @@
   CHARACTER(LEN=256)  :: ocean_extrap_hires_geo_filename_EAS_config  = ''
   CHARACTER(LEN=256)  :: ocean_extrap_hires_geo_filename_GRL_config  = ''
   CHARACTER(LEN=256)  :: ocean_extrap_hires_geo_filename_ANT_config  = ''
-=======
   INTEGER             :: w_tot_hist_averaging_window_config          = 1500                         ! Time window (in yr) over which the weighing fields for sea-water temperature at maximum depth are averaged 
->>>>>>> a7bf840c
 
   ! Forcing
   ! =======
@@ -798,7 +795,6 @@
     CHARACTER(LEN=256)                  :: choice_ocean_vertical_grid
     REAL(dp)                            :: ocean_vertical_grid_max_depth
     REAL(dp)                            :: ocean_regular_grid_dz
-<<<<<<< HEAD
     CHARACTER(LEN=256)                  :: ocean_extrap_dir
     REAL(dp)                            :: ocean_extrap_res
     REAL(dp)                            :: ocean_extrap_Gauss_sigma
@@ -806,9 +802,7 @@
     CHARACTER(LEN=256)                  :: ocean_extrap_hires_geo_filename_EAS
     CHARACTER(LEN=256)                  :: ocean_extrap_hires_geo_filename_GRL
     CHARACTER(LEN=256)                  :: ocean_extrap_hires_geo_filename_ANT
-=======
     INTEGER                             :: w_tot_hist_averaging_window
->>>>>>> a7bf840c
     
     ! Forcing
     ! =======
@@ -1444,7 +1438,6 @@
                      choice_ocean_vertical_grid_config,          &
                      ocean_vertical_grid_max_depth_config,       &
                      ocean_regular_grid_dz_config,               &
-<<<<<<< HEAD
                      ocean_extrap_dir_config,                    &
                      ocean_extrap_res_config,                    &
                      ocean_extrap_Gauss_sigma_config,            &
@@ -1452,9 +1445,7 @@
                      ocean_extrap_hires_geo_filename_EAS_config, &
                      ocean_extrap_hires_geo_filename_GRL_config, &
                      ocean_extrap_hires_geo_filename_ANT_config, &
-=======
                      w_tot_hist_averaging_window_config,         &
->>>>>>> a7bf840c
                      choice_forcing_method_config,               &
                      domain_climate_forcing_config,              &                  
                      dT_deepwater_averaging_window_config,       &
@@ -1897,7 +1888,6 @@
     C%choice_ocean_vertical_grid          = choice_ocean_vertical_grid_config
     C%ocean_vertical_grid_max_depth       = ocean_vertical_grid_max_depth_config
     C%ocean_regular_grid_dz               = ocean_regular_grid_dz_config
-<<<<<<< HEAD
     C%ocean_extrap_dir                    = ocean_extrap_dir_config
     C%ocean_extrap_res                    = ocean_extrap_res_config
     C%ocean_extrap_Gauss_sigma            = ocean_extrap_Gauss_sigma_config
@@ -1905,9 +1895,7 @@
     C%ocean_extrap_hires_geo_filename_EAS = ocean_extrap_hires_geo_filename_EAS_config
     C%ocean_extrap_hires_geo_filename_GRL = ocean_extrap_hires_geo_filename_GRL_config
     C%ocean_extrap_hires_geo_filename_ANT = ocean_extrap_hires_geo_filename_ANT_config
-=======
     C%w_tot_hist_averaging_window         = w_tot_hist_averaging_window_config
->>>>>>> a7bf840c
     
     ! Forcing
     ! =======
