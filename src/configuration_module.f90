--- conflicted
+++ resolved
@@ -302,12 +302,13 @@
   ! Ice dynamics - calving
   ! ======================
   
-<<<<<<< HEAD
-  CHARACTER(LEN=256)  :: choice_calving_law_config                   = 'threshold_thickness'            ! Choice of calving law: "none", "threshold_thickness"
-  REAL(dp)            :: calving_threshold_thickness_config          = 200._dp                          ! Threshold ice thickness in the "threshold_thickness" calving law (200m taken from ANICE)
-  LOGICAL             :: do_remove_shelves_config                    = .FALSE.                          ! If set to TRUE, all floating ice is always instantly removed (used in the ABUMIP-ABUK experiment)
-  LOGICAL             :: remove_shelves_larger_than_PD_config        = .FALSE.                          ! If set to TRUE, all floating ice beyond the present-day calving front is removed (used for some Antarctic spin-ups)
-
+  CHARACTER(LEN=256)  :: choice_calving_law_config               = 'threshold_thickness'            ! Choice of calving law: "none", "threshold_thickness"
+  REAL(dp)            :: calving_threshold_thickness_config      = 200._dp                          ! Threshold ice thickness in the "threshold_thickness" calving law (200m taken from ANICE)
+  LOGICAL             :: do_remove_shelves_config                = .FALSE.                          ! If set to TRUE, all floating ice is always instantly removed (used in the ABUMIP-ABUK experiment)
+  LOGICAL             :: remove_shelves_larger_than_PD_config    = .FALSE.                          ! If set to TRUE, all floating ice beyond the present-day calving front is removed (used for some Antarctic spin-ups)
+  LOGICAL             :: continental_shelf_calving_config        = .FALSE.                          ! If set to TRUE, all ice beyond the continental shelf edge (set by a maximum depth) is removed
+  REAL(dp)            :: continental_shelf_min_height_config     = -2000._dp                        ! Maximum depth of the continental shelf
+  
   ! Thermodynamics and rheology
   ! ===========================
   
@@ -323,18 +324,7 @@
   
   ! Climate
   ! =======
-=======
-  CHARACTER(LEN=256)  :: choice_calving_law_config               = 'threshold_thickness'            ! Choice of calving law: "none", "threshold_thickness"
-  REAL(dp)            :: calving_threshold_thickness_config      = 200._dp                          ! Threshold ice thickness in the "threshold_thickness" calving law (200m taken from ANICE)
-  LOGICAL             :: do_remove_shelves_config                = .FALSE.                          ! If set to TRUE, all floating ice is always instantly removed (used in the ABUMIP-ABUK experiment)
-  LOGICAL             :: remove_shelves_larger_than_PD_config    = .FALSE.                          ! If set to TRUE, all floating ice beyond the present-day calving front is removed (used for some Antarctic spin-ups)
-  LOGICAL             :: continental_shelf_calving_config        = .FALSE.                          ! If set to TRUE, all ice beyond the continental shelf edge (set by a maximum depth) is removed
-  REAL(dp)            :: continental_shelf_min_height_config     = -2000._dp                        ! Maximum depth of the continental shelf
- 
-  ! Thermodynamics
-  ! ==============
->>>>>>> 1c4e979c
-  
+
   CHARACTER(LEN=256)  :: choice_climate_model_config                 = 'matrix_warm_cold'               ! Choice of climate model: "none", "idealised", "PD_obs", "PD_dTglob", "matrix_warm_cold", "direct_global", "direct_regional"
   CHARACTER(LEN=256)  :: choice_idealised_climate_config             = 'EISMINT1_A'
   
@@ -453,7 +443,6 @@
   ! Basal mass balance
   ! ==================
   
-<<<<<<< HEAD
   CHARACTER(LEN=256)  :: choice_BMB_shelf_model_config               = 'ANICE_legacy'                   ! Choice of shelf BMB: "uniform", "idealised", "ANICE_legacy", "Favier2019_lin", "Favier2019_quad", "Favier2019_Mplus", "Lazeroms2018_plume", "PICO", "PICOP"
   CHARACTER(LEN=256)  :: choice_idealised_BMB_shelf_config           = 'MISMIP+'
   CHARACTER(LEN=256)  :: choice_BMB_sheet_model_config               = 'uniform'                        ! Choice of sheet BMB: "none"
@@ -472,15 +461,7 @@
   CHARACTER(LEN=256)  :: filename_basins_ANT_config                  = ''
   LOGICAL             :: do_merge_basins_ANT_config                  = .TRUE.                           ! Whether or not to merge some of the Antarctic basins
   LOGICAL             :: do_merge_basins_GRL_config                  = .TRUE.                           ! Whether or not to merge some of the Greenland basins
-=======
-  CHARACTER(LEN=256)  :: choice_BMB_shelf_model_config           = 'ANICE_legacy'                   ! Choice of shelf BMB: "uniform", "ANICE_legacy", "Favier2019_lin", "Favier2019_quad", "Favier2019_Mplus", "Lazeroms2018_plume", "PICO", "PICOP"
-  CHARACTER(LEN=256)  :: choice_BMB_sheet_model_config           = 'uniform'                        ! Choice of sheet BMB: "none"
-  REAL(dp)            :: BMB_shelf_uniform_config                = 0._dp                            ! Uniform shelf BMB, applied when choice_BMB_shelf_model = "uniform" [mie/yr]
-  REAL(dp)            :: BMB_sheet_uniform_config                = 0._dp                            ! Uniform sheet BMB, applied when choice_BMB_sheet_model = "uniform" [mie/yr]
-  CHARACTER(LEN=256)  :: choice_BMB_subgrid_config               = 'FCMP'                           ! Choice of sub-grid BMB scheme: "FCMP", "PMP", "NMP" (following Leguy et al., 2021)
-  LOGICAL             :: do_asynchronous_BMB_config              = .FALSE.                          ! Whether or not to run the BMB asynchronously from the ice dynamics (if so, run it at dt_BMB; if not, run it in every ice dynamics time step)
-  CHARACTER(LEN=256)  :: choice_BMB_shelf_amplification_config   = 'uniform'                        ! Choice of shelf BMB tuning, can be 'uniform' or 'basin'
-  
+ 
   INTEGER                  ::  basin_BMB_amplification_n_ANT_config         = 17                    ! Number of basins used for ANT
   REAL(dp), DIMENSION(17)  ::  basin_BMB_amplification_factor_ANT_config    = &                     ! BMB amplification factor for each basin for ANT
     (/ 1._dp, 1._dp, 1._dp, 1._dp, 1._dp, 1._dp, 1._dp, 1._dp, &
@@ -488,19 +469,7 @@
   INTEGER                  ::  basin_BMB_amplification_n_GRL_config         = 8                     ! Number of basins used for GRL
   REAL(dp), DIMENSION(8)   ::  basin_BMB_amplification_factor_GRL_config    = &                     ! BMB amplification factor for each basin for GRL 
     (/ 1._dp, 1._dp, 1._dp, 1._dp, 1._dp, 1._dp, 1._dp, 1._dp /)
-  
-  CHARACTER(LEN=256)  :: choice_basin_scheme_NAM_config          = 'none'                           ! Choice of basin ID scheme; can be 'none' or 'file'
-  CHARACTER(LEN=256)  :: choice_basin_scheme_EAS_config          = 'none'
-  CHARACTER(LEN=256)  :: choice_basin_scheme_GRL_config          = 'none'
-  CHARACTER(LEN=256)  :: choice_basin_scheme_ANT_config          = 'none'
-  CHARACTER(LEN=256)  :: filename_basins_NAM_config              = 'dummy.txt'                      ! Path to a text file containing polygons of drainage basins
-  CHARACTER(LEN=256)  :: filename_basins_EAS_config              = 'dummy.txt'
-  CHARACTER(LEN=256)  :: filename_basins_GRL_config              = 'dummy.txt'
-  CHARACTER(LEN=256)  :: filename_basins_ANT_config              = 'dummy.txt'
-  LOGICAL             :: do_merge_basins_ANT_config              = .TRUE.                           ! Whether or not to merge some of the Antarctic basins
-  LOGICAL             :: do_merge_basins_GRL_config              = .TRUE.                           ! Whether or not to merge some of the Greenland basins
->>>>>>> 1c4e979c
-  
+ 
   ! Parameters for the three simple melt parameterisations from Favier et al. (2019)
   REAL(dp)            :: BMB_Favier2019_lin_GammaT_config            = 3.3314E-05_dp  ! 2.03E-5_dp      ! Heat exchange velocity [m s^-1] 
   REAL(dp)            :: BMB_Favier2019_quad_GammaT_config           = 111.6E-5_dp    ! 99.32E-5_dp     ! Commented values are from Favier et al. (2019), Table 3
@@ -938,17 +907,11 @@
     REAL(dp)                            :: calving_threshold_thickness
     LOGICAL                             :: do_remove_shelves
     LOGICAL                             :: remove_shelves_larger_than_PD
-<<<<<<< HEAD
+    LOGICAL                             :: continental_shelf_calving
+    REAL(dp)                            :: continental_shelf_min_height
 
     ! Thermodynamics and rheology
     ! ===========================
-=======
-    LOGICAL                             :: continental_shelf_calving
-    REAL(dp)                            :: continental_shelf_min_height
-    
-    ! Thermodynamics
-    ! ==============
->>>>>>> 1c4e979c
     
     CHARACTER(LEN=256)                  :: choice_initial_ice_temperature
     REAL(dp)                            :: uniform_ice_temperature
@@ -1528,7 +1491,7 @@
     INTEGER            :: ios
     
     ! The NAMELIST that's used to read the external config file.
-<<<<<<< HEAD
+
     NAMELIST /CONFIG/start_time_of_run_config,                        &                
                      end_time_of_run_config,                          &
                      dt_coupling_config,                              &
@@ -1705,6 +1668,8 @@
                      calving_threshold_thickness_config,              &
                      do_remove_shelves_config,                        &
                      remove_shelves_larger_than_PD_config,            &
+                     continental_shelf_calving_config,                &
+                     continental_shelf_min_height_config,             &
                      choice_initial_ice_temperature_config,           &
                      uniform_ice_temperature_config,                  &
                      choice_thermo_model_config,                      &
@@ -1809,6 +1774,10 @@
                      filename_basins_ANT_config,                      &
                      do_merge_basins_ANT_config,                      &
                      do_merge_basins_GRL_config,                      &
+                     basin_BMB_amplification_n_ANT_config,            &
+                     basin_BMB_amplification_factor_ANT_config,       &
+                     basin_BMB_amplification_n_GRL_config,            &
+                     basin_BMB_amplification_factor_GRL_config,       &
                      BMB_Favier2019_lin_GammaT_config,                &
                      BMB_Favier2019_quad_GammaT_config,               &
                      BMB_Favier2019_Mplus_GammaT_config,              &
@@ -1940,357 +1909,6 @@
                      help_field_47_config,                            &
                      help_field_48_config,                            &
                      help_field_49_config,                            &
-=======
-    NAMELIST /CONFIG/start_time_of_run_config,                   &                
-                     end_time_of_run_config,                     &
-                     dt_coupling_config,                         &
-                     dt_max_config,                              &
-                     dt_thermo_config,                           &
-                     dt_climate_config,                          &
-                     dt_ocean_config,                            &
-                     dt_SMB_config,                              &
-                     dt_BMB_config,                              &
-                     dt_bedrock_ELRA_config,                     &
-                     dt_SELEN_config,                            &
-                     dt_output_config,                           &
-                     do_NAM_config,                              &
-                     do_EAS_config,                              &
-                     do_GRL_config,                              &
-                     do_ANT_config,                              &
-                     do_benchmark_experiment_config,             &
-                     choice_benchmark_experiment_config,         &
-                     SSA_icestream_m_config,                     &
-                     ISMIP_HOM_L_config,                         &
-                     ISMIP_HOM_E_Arolla_filename_config,         &
-                     MISMIPplus_sliding_law_config,              &
-                     MISMIPplus_do_tune_A_for_GL_config,         &
-                     MISMIPplus_xGL_target_config,               &
-                     MISMIPplus_A_flow_initial_config,           &
-                     MISMIPplus_scenario_config,                 &
-                     MISOMIP1_scenario_config,                   &
-                     create_procedural_output_dir_config,        &
-                     fixed_output_dir_config,                    &
-                     fixed_output_dir_suffix_config,             &
-                     do_write_debug_data_config,                 &
-                     do_check_for_NaN_config,                    &
-                     is_restart_config,                          &
-                     time_to_restart_from_config,                &
-                     dx_NAM_config,                              &
-                     dx_EAS_config,                              &
-                     dx_GRL_config,                              &
-                     dx_ANT_config,                              &
-                     nz_config,                                  &
-                     zeta_config,                                &
-                     filename_init_NAM_config,                   &
-                     filename_init_EAS_config,                   &
-                     filename_init_GRL_config,                   &
-                     filename_init_ANT_config,                   &
-                     filename_PD_NAM_config,                     &
-                     filename_PD_EAS_config,                     &
-                     filename_PD_GRL_config,                     &
-                     filename_PD_ANT_config,                     &
-                     switch_remove_Lake_Vostok_config,           &
-                     switch_paleotopography_config,              &
-                     filename_topo_NAM_config,                   &
-                     filename_topo_EAS_config,                   &
-                     filename_topo_GRL_config,                   &
-                     filename_topo_ANT_config,                   &
-                     filename_insolation_config,                 &
-                     filename_CO2_record_config,                 &
-                     CO2_record_length_config,                   &
-                     filename_d18O_record_config,                &
-                     d18O_record_length_config,                  &
-                     filename_ICE5G_PD_config,                   &
-                     filename_ICE5G_LGM_config,                  &
-                     choice_ice_dynamics_config,                 &
-                     n_flow_config,                              &
-                     m_enh_sheet_config,                         &
-                     m_enh_shelf_config,                         &
-                     choice_ice_margin_config,                   &
-                     include_SSADIVA_crossterms_config,          &
-                     do_GL_subgrid_friction_config,              &
-                     do_smooth_geometry_config,                  &
-                     r_smooth_geometry_config,                   &
-                     DIVA_visc_it_norm_dUV_tol_config,           &
-                     DIVA_visc_it_nit_config,                    &
-                     DIVA_visc_it_relax_config,                  &
-                     DIVA_beta_max_config,                       &
-                     DIVA_err_lim_config,                        &
-                     DIVA_vel_max_config,                        &
-                     DIVA_vel_min_config,                        &
-                     DIVA_boundary_BC_u_west_config,             &
-                     DIVA_boundary_BC_u_east_config,             &
-                     DIVA_boundary_BC_u_south_config,            &
-                     DIVA_boundary_BC_u_north_config,            &
-                     DIVA_boundary_BC_v_west_config,             &
-                     DIVA_boundary_BC_v_east_config,             &
-                     DIVA_boundary_BC_v_south_config,            &
-                     DIVA_boundary_BC_v_north_config,            &
-                     DIVA_choice_matrix_solver_config,           &
-                     DIVA_SOR_nit_config,                        &
-                     DIVA_SOR_tol_config,                        &
-                     DIVA_SOR_omega_config,                      &
-                     DIVA_PETSc_rtol_config,                     &
-                     DIVA_PETSc_abstol_config,                   &
-                     choice_timestepping_config,                 &
-                     choice_ice_integration_method_config,       &
-                     dHi_choice_matrix_solver_config,            &
-                     dHi_SOR_nit_config,                         &
-                     dHi_SOR_tol_config,                         &
-                     dHi_SOR_omega_config,                       &
-                     dHi_PETSc_rtol_config,                      &
-                     dHi_PETSc_abstol_config,                    &
-                     pc_epsilon_config,                          &
-                     pc_k_I_config,                              &
-                     pc_k_p_config,                              &
-                     pc_eta_min_config,                          &
-                     pc_max_timestep_iterations_config,          &
-                     pc_redo_tol_config,                         &
-                     dt_min_config,                              &
-                     no_sliding_config,                          &
-                     choice_sliding_law_config,                  &
-                     slid_Weertman_m_config,                     &
-                     slid_Coulomb_delta_v_config,                &
-                     slid_Coulomb_reg_q_plastic_config,          &
-                     slid_Coulomb_reg_u_threshold_config,        &
-                     Martin2011till_pwp_Hb_min_config,           &
-                     Martin2011till_pwp_Hb_max_config,           &
-                     Martin2011till_phi_Hb_min_config,           &
-                     Martin2011till_phi_Hb_max_config,           &
-                     Martin2011till_phi_min_config,              &
-                     Martin2011till_phi_max_config,              &
-                     choice_calving_law_config,                  &
-                     calving_threshold_thickness_config,         &
-                     do_remove_shelves_config,                   &
-                     remove_shelves_larger_than_PD_config,       &
-                     continental_shelf_calving_config,           &
-                     continental_shelf_min_height_config,        &
-                     choice_geothermal_heat_flux_config,         &
-                     constant_geothermal_heat_flux_config,       &
-                     filename_geothermal_heat_flux_config,       &
-                     filename_PD_obs_climate_config,             &
-                     filename_PD_obs_ocean_config,               &
-                     name_ocean_temperature_config,              &
-                     name_ocean_salinity_config,                 &
-                     choice_climate_matrix_config,               &
-                     filename_GCM_snapshot_PI_config,            &
-                     filename_GCM_snapshot_warm_config,          &
-                     filename_GCM_snapshot_cold_config,          &
-                     filename_GCM_ocean_snapshot_PI_config,      &
-                     filename_GCM_ocean_snapshot_warm_config,    &
-                     filename_GCM_ocean_snapshot_cold_config,    &
-                     filename_GCM_climate_config,                &
-                     choice_ocean_temperature_model_config,      &
-                     choice_schematic_ocean_config,              &
-                     ocean_temperature_PD_config,                &
-                     ocean_temperature_cold_config,              &
-                     ocean_temperature_warm_config,              &
-                     constant_lapserate_config,                  &
-                     climate_matrix_CO2vsice_NAM_config,         &
-                     climate_matrix_CO2vsice_EAS_config,         &
-                     climate_matrix_CO2vsice_GRL_config,         &
-                     climate_matrix_CO2vsice_ANT_config,         &
-                     ocean_matrix_CO2vsice_NAM_config,           &
-                     ocean_matrix_CO2vsice_EAS_config,           &
-                     ocean_matrix_CO2vsice_GRL_config,           &
-                     ocean_matrix_CO2vsice_ANT_config,           &
-                     matrix_high_CO2_level_config,               &
-                     matrix_low_CO2_level_config,                &
-                     matrix_warm_orbit_time_config,              &
-                     matrix_cold_orbit_time_config,              &
-                     climate_matrix_biascorrect_warm_config,     &
-                     climate_matrix_biascorrect_cold_config,     &
-                     switch_glacial_index_precip_config,         &
-                     choice_ocean_vertical_grid_config,          &
-                     ocean_vertical_grid_max_depth_config,       &
-                     ocean_regular_grid_dz_config,               &
-                     ocean_extrap_dir_config,                    &
-                     ocean_extrap_res_config,                    &
-                     ocean_extrap_Gauss_sigma_config,            &
-                     ocean_extrap_hires_geo_filename_NAM_config, &
-                     ocean_extrap_hires_geo_filename_EAS_config, &
-                     ocean_extrap_hires_geo_filename_GRL_config, &
-                     ocean_extrap_hires_geo_filename_ANT_config, &
-                     w_tot_hist_averaging_window_config,         &
-                     choice_forcing_method_config,               &
-                     domain_climate_forcing_config,              &                  
-                     dT_deepwater_averaging_window_config,       &
-                     dT_deepwater_dT_surf_ratio_config,          &
-                     d18O_dT_deepwater_ratio_config,             &
-                     dT_glob_inverse_averaging_window_config,    &
-                     inverse_d18O_to_dT_glob_scaling_config,     &
-                     CO2_inverse_averaging_window_config,        &
-                     inverse_d18O_to_CO2_scaling_config,         &
-                     inverse_d18O_to_CO2_initial_CO2_config,     &
-                     choice_SMB_model_config,                    &
-                     SMB_uniform_config,                         &
-                     SMB_IMAUITM_C_abl_constant_NAM_config,      &
-                     SMB_IMAUITM_C_abl_constant_EAS_config,      &
-                     SMB_IMAUITM_C_abl_constant_GRL_config,      &
-                     SMB_IMAUITM_C_abl_constant_ANT_config,      &
-                     SMB_IMAUITM_C_abl_Ts_NAM_config,            &
-                     SMB_IMAUITM_C_abl_Ts_EAS_config,            &
-                     SMB_IMAUITM_C_abl_Ts_GRL_config,            &
-                     SMB_IMAUITM_C_abl_Ts_ANT_config,            &
-                     SMB_IMAUITM_C_abl_Q_NAM_config,             &
-                     SMB_IMAUITM_C_abl_Q_EAS_config,             &
-                     SMB_IMAUITM_C_abl_Q_GRL_config,             &
-                     SMB_IMAUITM_C_abl_Q_ANT_config,             &
-                     SMB_IMAUITM_C_refr_NAM_config,              &
-                     SMB_IMAUITM_C_refr_EAS_config,              &
-                     SMB_IMAUITM_C_refr_GRL_config,              &
-                     SMB_IMAUITM_C_refr_ANT_config,              &
-                     choice_BMB_shelf_model_config,              &
-                     choice_BMB_sheet_model_config,              &
-                     BMB_shelf_uniform_config,                   &
-                     BMB_sheet_uniform_config,                   &
-                     choice_BMB_subgrid_config,                  &
-                     do_asynchronous_BMB_config,                 &
-                     choice_BMB_shelf_amplification_config,      &
-                     basin_BMB_amplification_n_ANT_config,       &
-                     basin_BMB_amplification_factor_ANT_config,  &
-                     basin_BMB_amplification_n_GRL_config,       &
-                     basin_BMB_amplification_factor_GRL_config,  &
-                     choice_basin_scheme_NAM_config,             &
-                     choice_basin_scheme_EAS_config,             &
-                     choice_basin_scheme_GRL_config,             &
-                     choice_basin_scheme_ANT_config,             &
-                     filename_basins_NAM_config,                 &
-                     filename_basins_EAS_config,                 &
-                     filename_basins_GRL_config,                 &
-                     filename_basins_ANT_config,                 &
-                     do_merge_basins_ANT_config,                 &
-                     do_merge_basins_GRL_config,                 &
-                     BMB_Favier2019_lin_GammaT_config,           &
-                     BMB_Favier2019_quad_GammaT_config,          &
-                     BMB_Favier2019_Mplus_GammaT_config,         &
-                     BMB_Lazeroms2018_GammaT_config,             &
-                     BMB_Lazeroms2018_find_GL_scheme_config,     &
-                     BMB_PICO_nboxes_config,                     &
-                     BMB_PICO_GammaTstar_config,                 &
-                     T_ocean_mean_PD_NAM_config,                 &
-                     T_ocean_mean_PD_EAS_config,                 &
-                     T_ocean_mean_PD_GRL_config,                 &
-                     T_ocean_mean_PD_ANT_config,                 &
-                     T_ocean_mean_cold_NAM_config,               &
-                     T_ocean_mean_cold_EAS_config,               &
-                     T_ocean_mean_cold_GRL_config,               &
-                     T_ocean_mean_cold_ANT_config,               &
-                     T_ocean_mean_warm_NAM_config,               &
-                     T_ocean_mean_warm_EAS_config,               &
-                     T_ocean_mean_warm_GRL_config,               &
-                     T_ocean_mean_warm_ANT_config,               &
-                     BMB_deepocean_PD_NAM_config,                &
-                     BMB_deepocean_PD_EAS_config,                &
-                     BMB_deepocean_PD_GRL_config,                &
-                     BMB_deepocean_PD_ANT_config,                &
-                     BMB_deepocean_cold_NAM_config,              &
-                     BMB_deepocean_cold_EAS_config,              &
-                     BMB_deepocean_cold_GRL_config,              &
-                     BMB_deepocean_cold_ANT_config,              &
-                     BMB_deepocean_warm_NAM_config,              &
-                     BMB_deepocean_warm_EAS_config,              &
-                     BMB_deepocean_warm_GRL_config,              &
-                     BMB_deepocean_warm_ANT_config,              &
-                     BMB_shelf_exposed_PD_NAM_config,            &
-                     BMB_shelf_exposed_PD_EAS_config,            &
-                     BMB_shelf_exposed_PD_GRL_config,            &
-                     BMB_shelf_exposed_PD_ANT_config,            &
-                     BMB_shelf_exposed_cold_NAM_config,          &
-                     BMB_shelf_exposed_cold_EAS_config,          &
-                     BMB_shelf_exposed_cold_GRL_config,          &
-                     BMB_shelf_exposed_cold_ANT_config,          &
-                     BMB_shelf_exposed_warm_NAM_config,          &
-                     BMB_shelf_exposed_warm_EAS_config,          &
-                     BMB_shelf_exposed_warm_GRL_config,          &
-                     BMB_shelf_exposed_warm_ANT_config,          &
-                     subshelf_melt_factor_NAM_config,            &
-                     subshelf_melt_factor_EAS_config,            &
-                     subshelf_melt_factor_GRL_config,            &
-                     subshelf_melt_factor_ANT_config,            &
-                     deep_ocean_threshold_depth_NAM_config,      &
-                     deep_ocean_threshold_depth_EAS_config,      &
-                     deep_ocean_threshold_depth_GRL_config,      &
-                     deep_ocean_threshold_depth_ANT_config,      &
-                     do_ocean_floodfill_config,                  &
-                     choice_sealevel_model_config,               &
-                     fixed_sealevel_config,                      &
-                     filename_sealevel_record_config,            &
-                     sealevel_record_length_config,              &
-                     choice_GIA_model_config,                    &
-                     dx_GIA_config,                              &
-                     ELRA_lithosphere_flex_rigidity_config,      &
-                     ELRA_bedrock_relaxation_time_config,        &
-                     ELRA_mantle_density_config,                 &
-                     SELEN_run_at_t_start_config,                &
-                     SELEN_n_TDOF_iterations_config,             &
-                     SELEN_n_recursion_iterations_config,        &
-                     SELEN_use_rotational_feedback_config,       &
-                     SELEN_n_harmonics_config,                   &
-                     SELEN_display_progress_config,              &
-                     SELEN_dir_config,                           &
-                     SELEN_global_topo_filename_config,          &
-                     SELEN_TABOO_init_filename_config,           &
-                     SELEN_LMJ_VALUES_filename_config,           &
-                     SELEN_irreg_time_n_config,                  &
-                     SELEN_irreg_time_window_config,             &
-                     SELEN_lith_thickness_config,                &
-                     SELEN_visc_n_config,                        &
-                     SELEN_visc_prof_config,                     &
-                     SELEN_TABOO_CDE_config,                     & 
-                     SELEN_TABOO_TLOVE_config,                   & 
-                     SELEN_TABOO_DEG1_config,                    & 
-                     SELEN_TABOO_RCMB_config,                    &
-                     help_field_01_config,                       &
-                     help_field_02_config,                       &
-                     help_field_03_config,                       &
-                     help_field_04_config,                       &
-                     help_field_05_config,                       &
-                     help_field_06_config,                       &
-                     help_field_07_config,                       &
-                     help_field_08_config,                       &
-                     help_field_09_config,                       &
-                     help_field_10_config,                       &
-                     help_field_11_config,                       &
-                     help_field_12_config,                       &
-                     help_field_13_config,                       &
-                     help_field_14_config,                       &
-                     help_field_15_config,                       &
-                     help_field_16_config,                       &
-                     help_field_17_config,                       &
-                     help_field_18_config,                       &
-                     help_field_19_config,                       &
-                     help_field_20_config,                       &
-                     help_field_21_config,                       &
-                     help_field_22_config,                       &
-                     help_field_23_config,                       &
-                     help_field_24_config,                       &
-                     help_field_25_config,                       &
-                     help_field_26_config,                       &
-                     help_field_27_config,                       &
-                     help_field_28_config,                       &
-                     help_field_29_config,                       &
-                     help_field_30_config,                       &
-                     help_field_31_config,                       &
-                     help_field_32_config,                       &
-                     help_field_33_config,                       &
-                     help_field_34_config,                       &
-                     help_field_35_config,                       &
-                     help_field_36_config,                       &
-                     help_field_37_config,                       &
-                     help_field_38_config,                       &
-                     help_field_39_config,                       &
-                     help_field_40_config,                       &
-                     help_field_41_config,                       &
-                     help_field_42_config,                       &
-                     help_field_43_config,                       &
-                     help_field_44_config,                       &
-                     help_field_45_config,                       &
-                     help_field_46_config,                       &
-                     help_field_47_config,                       &
-                     help_field_48_config,                       &
-                     help_field_49_config,                       &
->>>>>>> 1c4e979c
                      help_field_50_config
                       
     IF (config_filename == '') RETURN
@@ -2573,11 +2191,12 @@
     ! Ice dynamics - calving
     ! ======================
     
-<<<<<<< HEAD
     C%choice_calving_law                       = choice_calving_law_config
     C%calving_threshold_thickness              = calving_threshold_thickness_config
     C%do_remove_shelves                        = do_remove_shelves_config
     C%remove_shelves_larger_than_PD            = remove_shelves_larger_than_PD_config
+    C%continental_shelf_calving                = continental_shelf_calving_config
+    C%continental_shelf_min_height             = continental_shelf_min_height_config
   
     ! Thermodynamics and rheology
     ! ===========================
@@ -2593,82 +2212,6 @@
     C%uniform_ice_thermal_conductivity         = uniform_ice_thermal_conductivity_config
   
     ! Climate
-=======
-    C%choice_calving_law                  = choice_calving_law_config
-    C%calving_threshold_thickness         = calving_threshold_thickness_config
-    C%do_remove_shelves                   = do_remove_shelves_config
-    C%remove_shelves_larger_than_PD       = remove_shelves_larger_than_PD_config
-    C%continental_shelf_calving           = continental_shelf_calving_config
-    C%continental_shelf_min_height        = continental_shelf_min_height_config
-  
-    ! Thermodynamics
-    ! ==============
-    
-    C%choice_geothermal_heat_flux         = choice_geothermal_heat_flux_config
-    C%constant_geothermal_heat_flux       = constant_geothermal_heat_flux_config
-    C%filename_geothermal_heat_flux       = filename_geothermal_heat_flux_config
-    
-    ! Climate matrix
-    ! ==============
-    
-    C%filename_PD_obs_climate             = filename_PD_obs_climate_config
-    C%filename_PD_obs_ocean               = filename_PD_obs_ocean_config
-    C%name_ocean_temperature              = name_ocean_temperature_config
-    C%name_ocean_salinity                 = name_ocean_salinity_config
-    C%choice_climate_matrix               = choice_climate_matrix_config
-    C%filename_GCM_snapshot_PI            = filename_GCM_snapshot_PI_config
-    C%filename_GCM_snapshot_warm          = filename_GCM_snapshot_warm_config
-    C%filename_GCM_snapshot_cold          = filename_GCM_snapshot_cold_config
-    C%filename_GCM_ocean_snapshot_PI      = filename_GCM_ocean_snapshot_PI_config
-    C%filename_GCM_ocean_snapshot_warm    = filename_GCM_ocean_snapshot_warm_config
-    C%filename_GCM_ocean_snapshot_cold    = filename_GCM_ocean_snapshot_cold_config
-    C%filename_GCM_climate                = filename_GCM_climate_config
-    
-    C%choice_ocean_temperature_model      = choice_ocean_temperature_model_config
-    C%choice_schematic_ocean              = choice_schematic_ocean_config
-    C%ocean_temperature_PD                = ocean_temperature_PD_config
-    C%ocean_temperature_cold              = ocean_temperature_cold_config
-    C%ocean_temperature_warm              = ocean_temperature_warm_config
-    
-    C%constant_lapserate                  = constant_lapserate_config
-
-    C%climate_matrix_CO2vsice_NAM         = climate_matrix_CO2vsice_NAM_config
-    C%climate_matrix_CO2vsice_EAS         = climate_matrix_CO2vsice_EAS_config
-    C%climate_matrix_CO2vsice_GRL         = climate_matrix_CO2vsice_GRL_config
-    C%climate_matrix_CO2vsice_ANT         = climate_matrix_CO2vsice_ANT_config
-
-    C%ocean_matrix_CO2vsice_NAM           = ocean_matrix_CO2vsice_NAM_config
-    C%ocean_matrix_CO2vsice_EAS           = ocean_matrix_CO2vsice_EAS_config
-    C%ocean_matrix_CO2vsice_GRL           = ocean_matrix_CO2vsice_GRL_config
-    C%ocean_matrix_CO2vsice_ANT           = ocean_matrix_CO2vsice_ANT_config
-
-    C%matrix_high_CO2_level               = matrix_high_CO2_level_config
-    C%matrix_low_CO2_level                = matrix_low_CO2_level_config
-    C%matrix_warm_orbit_time              = matrix_warm_orbit_time_config
-    C%matrix_cold_orbit_time              = matrix_cold_orbit_time_config
-    
-    C%climate_matrix_biascorrect_warm     = climate_matrix_biascorrect_warm_config
-    C%climate_matrix_biascorrect_cold     = climate_matrix_biascorrect_cold_config
-
-    C%switch_glacial_index_precip         = switch_glacial_index_precip_config
-    
-    ! Ocean matrix
-    ! ============
-    
-    C%choice_ocean_vertical_grid          = choice_ocean_vertical_grid_config
-    C%ocean_vertical_grid_max_depth       = ocean_vertical_grid_max_depth_config
-    C%ocean_regular_grid_dz               = ocean_regular_grid_dz_config
-    C%ocean_extrap_dir                    = ocean_extrap_dir_config
-    C%ocean_extrap_res                    = ocean_extrap_res_config
-    C%ocean_extrap_Gauss_sigma            = ocean_extrap_Gauss_sigma_config
-    C%ocean_extrap_hires_geo_filename_NAM = ocean_extrap_hires_geo_filename_NAM_config
-    C%ocean_extrap_hires_geo_filename_EAS = ocean_extrap_hires_geo_filename_EAS_config
-    C%ocean_extrap_hires_geo_filename_GRL = ocean_extrap_hires_geo_filename_GRL_config
-    C%ocean_extrap_hires_geo_filename_ANT = ocean_extrap_hires_geo_filename_ANT_config
-    C%w_tot_hist_averaging_window         = w_tot_hist_averaging_window_config
-    
-    ! Forcing
->>>>>>> 1c4e979c
     ! =======
   
     C%choice_climate_model                     = choice_climate_model_config
@@ -2789,7 +2332,6 @@
     ! Basal mass balance - sub-shelf melt
     ! ===================================
     
-<<<<<<< HEAD
     C%choice_BMB_shelf_model                   = choice_BMB_shelf_model_config
     C%choice_idealised_BMB_shelf               = choice_idealised_BMB_shelf_config
     C%choice_BMB_sheet_model                   = choice_BMB_sheet_model_config
@@ -2808,14 +2350,6 @@
     C%filename_basins_ANT                      = filename_basins_ANT_config
     C%do_merge_basins_ANT                      = do_merge_basins_ANT_config
     C%do_merge_basins_GRL                      = do_merge_basins_GRL_config
-=======
-    C%choice_BMB_shelf_model              = choice_BMB_shelf_model_config
-    C%choice_BMB_sheet_model              = choice_BMB_sheet_model_config
-    C%BMB_shelf_uniform                   = BMB_shelf_uniform_config
-    C%BMB_sheet_uniform                   = BMB_sheet_uniform_config
-    C%choice_BMB_subgrid                  = choice_BMB_subgrid_config
-    C%do_asynchronous_BMB                 = do_asynchronous_BMB_config
-    C%choice_BMB_shelf_amplification      = choice_BMB_shelf_amplification_config
     
     C%basin_BMB_amplification_n_ANT       = basin_BMB_amplification_n_ANT_config
     ALLOCATE( C%basin_BMB_amplification_factor_ANT( C%basin_BMB_amplification_n_ANT))
@@ -2823,18 +2357,6 @@
     C%basin_BMB_amplification_n_GRL       = basin_BMB_amplification_n_GRL_config
     ALLOCATE( C%basin_BMB_amplification_factor_GRL( C%basin_BMB_amplification_n_GRL)) 
     C%basin_BMB_amplification_factor_GRL  = basin_BMB_amplification_factor_GRL_config( 1:C%basin_BMB_amplification_n_GRL)
-    
-    C%choice_basin_scheme_NAM             = choice_basin_scheme_NAM_config
-    C%choice_basin_scheme_EAS             = choice_basin_scheme_EAS_config
-    C%choice_basin_scheme_GRL             = choice_basin_scheme_GRL_config
-    C%choice_basin_scheme_ANT             = choice_basin_scheme_ANT_config
-    C%filename_basins_NAM                 = filename_basins_NAM_config
-    C%filename_basins_EAS                 = filename_basins_EAS_config
-    C%filename_basins_GRL                 = filename_basins_GRL_config
-    C%filename_basins_ANT                 = filename_basins_ANT_config
-    C%do_merge_basins_ANT                 = do_merge_basins_ANT_config
-    C%do_merge_basins_GRL                 = do_merge_basins_GRL_config
->>>>>>> 1c4e979c
     
     ! Parameters for the three simple melt parameterisations from Favier et al. (2019)
     C%BMB_Favier2019_lin_GammaT                = BMB_Favier2019_lin_GammaT_config
