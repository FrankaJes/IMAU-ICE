--- conflicted
+++ resolved
@@ -471,8 +471,6 @@
       
     ELSE IF (C%choice_ocean_temperature_model == 'matrix_warm_cold') THEN 
     
-      ! Allocate memory for regional ocean data     
-<<<<<<< HEAD
       CALL allocate_subclimate_regional_oceans( region%grid, region%climate%GCM_PI  )
       CALL allocate_subclimate_regional_oceans( region%grid, region%climate%GCM_cold)
       CALL allocate_subclimate_regional_oceans( region%grid, region%climate%GCM_warm)
@@ -484,37 +482,22 @@
       CALL get_extrapolated_ocean_data( region, matrix%GCM_PI_ocean,   region%climate%GCM_PI,   C%filename_GCM_ocean_snapshot_PI  )
       CALL get_extrapolated_ocean_data( region, matrix%GCM_cold_ocean, region%climate%GCM_cold, C%filename_GCM_ocean_snapshot_cold)
       CALL get_extrapolated_ocean_data( region, matrix%GCM_warm_ocean, region%climate%GCM_warm, C%filename_GCM_ocean_snapshot_warm)
-=======
-      CALL allocate_subclimate_regional_oceans( grid, climate%GCM_PI  )
-      CALL allocate_subclimate_regional_oceans( grid, climate%GCM_cold)
-      CALL allocate_subclimate_regional_oceans( grid, climate%GCM_warm)
+    
+      ! Correct regional ocean data for GCM bias
+      CALL correct_GCM_bias_ocean( region%grid, region%climate, region%climate%GCM_warm)
+      CALL correct_GCM_bias_ocean( region%grid, region%climate, region%climate%GCM_cold)
+      
+      ! PI and PD_obs don't have a bias-corrected version
+      region%climate%GCM_PI%T_ocean_corr_ext  = region%climate%GCM_PI%T_ocean_ext
+      region%climate%GCM_PI%S_ocean_corr_ext  = region%climate%GCM_PI%S_ocean_ext
+      region%climate%PD_obs%T_ocean_corr_ext  = region%climate%PD_obs%T_ocean_ext
+      region%climate%PD_obs%S_ocean_corr_ext  = region%climate%PD_obs%S_ocean_ext
       
       ! Allocate memory for the weighing fields history, and initialise      
       CALL allocate_shared_int_0D ( climate%applied%nw_tot_history, climate%applied%wnw_tot_history)
       climate%applied%nw_tot_history = CEILING(C%w_tot_hist_averaging_window/C%dt_ocean)+1
       CALL allocate_shared_dp_3D  ( climate%applied%nw_tot_history, grid%ny, grid%nx, climate%applied%w_tot_history, climate%applied%ww_tot_history)
       climate%applied%w_tot_history = 0._dp ! Initiate at cold conditions
-    
-      ! Map ocean data from the global lon/lat-grid to the regional x/y-grid
-      CALL map_ocean_data_global_to_regional( grid, matrix%GCM_PI_ocean,   climate%GCM_PI  )
-      CALL map_ocean_data_global_to_regional( grid, matrix%GCM_cold_ocean, climate%GCM_cold)
-      CALL map_ocean_data_global_to_regional( grid, matrix%GCM_warm_ocean, climate%GCM_warm)
-    
-      ! Extend regional ocean data to cover the entire 3D domain
-      CALL extend_regional_ocean_data_to_cover_domain( grid, ice, climate%GCM_PI,   init%Hi, init%Hb)
-      CALL extend_regional_ocean_data_to_cover_domain( grid, ice, climate%GCM_cold, init%Hi, init%Hb)
-      CALL extend_regional_ocean_data_to_cover_domain( grid, ice, climate%GCM_warm, init%Hi, init%Hb)
->>>>>>> a7bf840c
-    
-      ! Correct regional ocean data for GCM bias
-      CALL correct_GCM_bias_ocean( region%grid, region%climate, region%climate%GCM_warm)
-      CALL correct_GCM_bias_ocean( region%grid, region%climate, region%climate%GCM_cold)
-      
-      ! PI and PD_obs don't have a bias-corrected version
-      region%climate%GCM_PI%T_ocean_corr_ext  = region%climate%GCM_PI%T_ocean_ext
-      region%climate%GCM_PI%S_ocean_corr_ext  = region%climate%GCM_PI%S_ocean_ext
-      region%climate%PD_obs%T_ocean_corr_ext  = region%climate%PD_obs%T_ocean_ext
-      region%climate%PD_obs%S_ocean_corr_ext  = region%climate%PD_obs%S_ocean_ext
             
     ELSE  
       IF (par%master) WRITE(0,*) '  ERROR: choice_ocean_temperature_model "', TRIM(C%choice_ocean_temperature_model), '" not implemented in initialise_oceans_regional!'
@@ -523,27 +506,12 @@
  
     ! Initialise applied ocean forcing with present-day observations
     IF (par%master) THEN
-<<<<<<< HEAD
       region%climate%applied%T_ocean          = region%climate%PD_obs%T_ocean
       region%climate%applied%T_ocean_ext      = region%climate%PD_obs%T_ocean_ext
       region%climate%applied%T_ocean_corr_ext = region%climate%PD_obs%T_ocean_corr_ext
       region%climate%applied%S_ocean          = region%climate%PD_obs%S_ocean
       region%climate%applied%S_ocean_ext      = region%climate%PD_obs%S_ocean_ext
       region%climate%applied%S_ocean_corr_ext = region%climate%PD_obs%S_ocean_corr_ext
-=======
-      IF (C%choice_ocean_temperature_model == 'matrix_warm_cold') climate%GCM_PI%T_ocean_corr_ext  = climate%GCM_PI%T_ocean_ext
-      IF (C%choice_ocean_temperature_model == 'matrix_warm_cold') climate%GCM_PI%S_ocean_corr_ext  = climate%GCM_PI%S_ocean_ext
-      climate%PD_obs%T_ocean_corr_ext  = climate%PD_obs%T_ocean_ext
-      climate%PD_obs%S_ocean_corr_ext  = climate%PD_obs%S_ocean_ext
-    
-      climate%applied%mask_ocean       = climate%PD_obs%mask_ocean
-      climate%applied%T_ocean          = climate%PD_obs%T_ocean
-      climate%applied%T_ocean_ext      = climate%PD_obs%T_ocean_ext
-      climate%applied%T_ocean_corr_ext = climate%PD_obs%T_ocean_corr_ext
-      climate%applied%S_ocean          = climate%PD_obs%S_ocean
-      climate%applied%S_ocean_ext      = climate%PD_obs%S_ocean_ext
-      climate%applied%S_ocean_corr_ext = climate%PD_obs%S_ocean_corr_ext
->>>>>>> a7bf840c
     END IF ! IF (par%master) THEN
     CALL sync
   
