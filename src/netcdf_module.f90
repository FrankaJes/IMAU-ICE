MODULE netcdf_module

  ! Contains routines for creating, reading, and writing all the NetCDF files
  ! involved in the ice model.

  USE mpi
  USE configuration_module,            ONLY: dp, C, routine_path, init_routine, finalise_routine, crash, warning
  USE parallel_module,                 ONLY: par, sync, cerr, ierr, &
                                             allocate_shared_int_0D, allocate_shared_dp_0D, &
                                             allocate_shared_int_1D, allocate_shared_dp_1D, &
                                             allocate_shared_int_2D, allocate_shared_dp_2D, &
                                             allocate_shared_int_3D, allocate_shared_dp_3D, &
                                             deallocate_shared, partition_list
  USE netcdf,                          ONLY: nf90_max_var_dims, nf90_create, nf90_close, nf90_clobber, nf90_share, nf90_unlimited , &
                                             nf90_enddef, nf90_put_var, nf90_sync, nf90_def_var, nf90_int, nf90_put_att, nf90_def_dim, &
                                             nf90_open, nf90_write, nf90_inq_dimid, nf90_inquire_dimension, nf90_inquire, nf90_double, &
                                             nf90_inq_varid, nf90_inquire_variable, nf90_get_var, nf90_noerr, nf90_strerror, nf90_float
  USE data_types_module,               ONLY: type_grid, type_ice_model, type_model_region, type_reference_geometry, type_restart_data, &
                                             type_forcing_data, type_climate_snapshot_global, type_ocean_snapshot_global, type_debug_fields, &
                                             type_SELEN_global, type_global_scalar_data, type_highres_ocean_data, &
                                             type_direct_climate_forcing_global, type_direct_climate_forcing_regional, &
                                             type_direct_SMB_forcing_global, type_direct_SMB_forcing_regional, type_BIV_target_velocity, &
                                             type_BIV_bed_roughness
  USE data_types_netcdf_module

  IMPLICIT NONE

  TYPE(type_debug_fields) :: debug_NAM, debug_EAS, debug_GRL, debug_ANT, debug

CONTAINS

  ! Write to output NetCDF files
  SUBROUTINE write_to_restart_file( region, forcing)
    ! Write the current model state to the existing output file

    IMPLICIT NONE

    ! Input variables:
    TYPE(type_model_region),        INTENT(INOUT) :: region
    TYPE(type_forcing_data),        INTENT(IN)    :: forcing

    ! Local variables:
    CHARACTER(LEN=256), PARAMETER                 :: routine_name = 'write_to_restart_file'
    INTEGER                                       :: ncid, nx, ny, nz, ti

    ! Add routine to path
    CALL init_routine( routine_name)

    IF (.NOT. par%master) THEN
      CALL finalise_routine( routine_name)
      RETURN
    END IF

    WRITE(0,'(A,F9.3,A)') '   t = ', region%time/1E3, ' kyr - writing output...'

    ! Open the file for writing
    CALL open_netcdf_file( region%restart%netcdf%filename, region%restart%netcdf%ncid)

    ! Time
    CALL handle_error( nf90_put_var( region%restart%netcdf%ncid, region%restart%netcdf%id_var_time, region%time, start = (/ region%restart%netcdf%ti /)))

    ! Placeholders for the dimension ID's, for shorter code
    ncid = region%restart%netcdf%ncid
    nx   = region%grid%nx
    ny   = region%grid%ny
    nz   = C%nZ
    ti   = region%restart%netcdf%ti

    ! Geometry
    CALL write_data_to_file_dp_2D( ncid, nx, ny,     region%restart%netcdf%id_var_Hi,               region%ice%Hi_a,             (/1, 1,    ti/))
    CALL write_data_to_file_dp_2D( ncid, nx, ny,     region%restart%netcdf%id_var_Hb,               region%ice%Hb_a,             (/1, 1,    ti/))
    CALL write_data_to_file_dp_2D( ncid, nx, ny,     region%restart%netcdf%id_var_Hs,               region%ice%Hs_a,             (/1, 1,    ti/))
    CALL write_data_to_file_dp_2D( ncid, nx, ny,     region%restart%netcdf%id_var_SL,               region%ice%SL_a,             (/1, 1,    ti/))
    CALL write_data_to_file_dp_2D( ncid, nx, ny,     region%restart%netcdf%id_var_dHb,              region%ice%dHb_a,            (/1, 1,    ti/))

    ! Temperature
    CALL write_data_to_file_dp_3D( ncid, nx, ny, nz, region%restart%netcdf%id_var_Ti,               region%ice%Ti_a,             (/1, 1, 1, ti/))

    ! SMB
    IF     (C%choice_SMB_model == 'uniform') THEN
    ELSEIF (C%choice_SMB_model == 'idealised') THEN
    ELSEIF (C%choice_SMB_model == 'IMAU-ITM') THEN
      CALL write_data_to_file_dp_3D( ncid, nx, ny, 12, region%restart%netcdf%id_var_FirnDepth,        region%SMB%FirnDepth,        (/1, 1, 1, ti/))
      CALL write_data_to_file_dp_2D( ncid, nx, ny,     region%restart%netcdf%id_var_MeltPreviousYear, region%SMB%MeltPreviousYear, (/1, 1,    ti/))
    ELSEIF (C%choice_SMB_model == 'direct_global') THEN
    ELSEIF (C%choice_SMB_model == 'direct_regional') THEN
    ELSEIF (C%choice_SMB_model == 'ISMIP_style_forcing') THEN
    ELSE
      CALL crash('unknown choice_SMB_model "' // TRIM(C%choice_SMB_model) // '"!')
    END IF

    ! Isotopes
    IF     (C%choice_ice_isotopes_model == 'none') THEN
    ELSEIF (C%choice_ice_isotopes_model == 'uniform') THEN
      CALL write_data_to_file_dp_2D( ncid, nx, ny,     region%restart%netcdf%id_var_IsoIce,           region%ice%IsoIce,           (/1, 1,    ti/))
    ELSEIF (C%choice_ice_isotopes_model == 'ANICE_legacy') THEN
      CALL write_data_to_file_dp_2D( ncid, nx, ny,     region%restart%netcdf%id_var_IsoIce,           region%ice%IsoIce,           (/1, 1,    ti/))
    ELSE
      CALL crash('unknown choice_ice_isotopes_model "' // TRIM(C%choice_ice_isotopes_model) // '"!')
    END IF

    ! Inverse routine
    IF     (C%choice_forcing_method == 'none' .OR. &
            C%choice_forcing_method == 'CO2_direct') THEN
      ! No inverse routine used in these forcing methods
    ELSEIF (C%choice_forcing_method == 'd18O_inverse_dT_glob') THEN
      ! Need to write dT_glob_history and dT_glob_inverse_history
      CALL handle_error( nf90_put_var( ncid, region%restart%netcdf%id_var_dT_glob_history,         forcing%dT_glob_history,         start = (/1, ti/) ))
      CALL handle_error( nf90_put_var( ncid, region%restart%netcdf%id_var_dT_glob_inverse_history, forcing%dT_glob_inverse_history, start = (/1, ti/) ))
    ELSEIF (C%choice_forcing_method == 'd18O_inverse_CO2') THEN
      ! Need to write dT_glob_history and CO2_inverse_history
      CALL handle_error( nf90_put_var( ncid, region%restart%netcdf%id_var_dT_glob_history,         forcing%dT_glob_history,         start = (/1, ti/) ))
      CALL handle_error( nf90_put_var( ncid, region%restart%netcdf%id_var_CO2_inverse_history,     forcing%CO2_inverse_history,     start = (/1, ti/) ))
    ELSE
      CALL crash('unknown choice_forcing_method "' // TRIM(C%choice_forcing_method) // '"!')
    END IF

    ! Close the file
    CALL close_netcdf_file(region%restart%netcdf%ncid)

    ! Increase time frame counter
    region%restart%netcdf%ti = region%restart%netcdf%ti + 1

    ! Finalise routine path
    CALL finalise_routine( routine_name)

  END SUBROUTINE write_to_restart_file
  SUBROUTINE write_to_help_fields_file( region)
    ! Write the current model state to the existing output file

    IMPLICIT NONE

    ! Input variables:
    TYPE(type_model_region), INTENT(INOUT) :: region

    ! Local variables:
    CHARACTER(LEN=256), PARAMETER                 :: routine_name = 'write_to_help_fields_file'

    ! Add routine to path
    CALL init_routine( routine_name)

    IF (.NOT. par%master) THEN
      CALL finalise_routine( routine_name)
      RETURN
    END IF

    ! Open the file for writing
    CALL open_netcdf_file( region%help_fields%filename, region%help_fields%ncid)

    ! Time
    CALL handle_error( nf90_put_var( region%help_fields%ncid, region%help_fields%id_var_time,             region%time,                    start=(/       region%help_fields%ti/)))

    ! Data
    CALL write_help_field( region, region%help_fields%id_help_field_01, C%help_field_01)
    CALL write_help_field( region, region%help_fields%id_help_field_02, C%help_field_02)
    CALL write_help_field( region, region%help_fields%id_help_field_03, C%help_field_03)
    CALL write_help_field( region, region%help_fields%id_help_field_04, C%help_field_04)
    CALL write_help_field( region, region%help_fields%id_help_field_05, C%help_field_05)
    CALL write_help_field( region, region%help_fields%id_help_field_06, C%help_field_06)
    CALL write_help_field( region, region%help_fields%id_help_field_07, C%help_field_07)
    CALL write_help_field( region, region%help_fields%id_help_field_08, C%help_field_08)
    CALL write_help_field( region, region%help_fields%id_help_field_09, C%help_field_09)
    CALL write_help_field( region, region%help_fields%id_help_field_10, C%help_field_10)
    CALL write_help_field( region, region%help_fields%id_help_field_11, C%help_field_11)
    CALL write_help_field( region, region%help_fields%id_help_field_12, C%help_field_12)
    CALL write_help_field( region, region%help_fields%id_help_field_13, C%help_field_13)
    CALL write_help_field( region, region%help_fields%id_help_field_14, C%help_field_14)
    CALL write_help_field( region, region%help_fields%id_help_field_15, C%help_field_15)
    CALL write_help_field( region, region%help_fields%id_help_field_16, C%help_field_16)
    CALL write_help_field( region, region%help_fields%id_help_field_17, C%help_field_17)
    CALL write_help_field( region, region%help_fields%id_help_field_18, C%help_field_18)
    CALL write_help_field( region, region%help_fields%id_help_field_19, C%help_field_19)
    CALL write_help_field( region, region%help_fields%id_help_field_20, C%help_field_20)
    CALL write_help_field( region, region%help_fields%id_help_field_21, C%help_field_21)
    CALL write_help_field( region, region%help_fields%id_help_field_22, C%help_field_22)
    CALL write_help_field( region, region%help_fields%id_help_field_23, C%help_field_23)
    CALL write_help_field( region, region%help_fields%id_help_field_24, C%help_field_24)
    CALL write_help_field( region, region%help_fields%id_help_field_25, C%help_field_25)
    CALL write_help_field( region, region%help_fields%id_help_field_26, C%help_field_26)
    CALL write_help_field( region, region%help_fields%id_help_field_27, C%help_field_27)
    CALL write_help_field( region, region%help_fields%id_help_field_28, C%help_field_28)
    CALL write_help_field( region, region%help_fields%id_help_field_29, C%help_field_29)
    CALL write_help_field( region, region%help_fields%id_help_field_30, C%help_field_30)
    CALL write_help_field( region, region%help_fields%id_help_field_31, C%help_field_31)
    CALL write_help_field( region, region%help_fields%id_help_field_32, C%help_field_32)
    CALL write_help_field( region, region%help_fields%id_help_field_33, C%help_field_33)
    CALL write_help_field( region, region%help_fields%id_help_field_34, C%help_field_34)
    CALL write_help_field( region, region%help_fields%id_help_field_35, C%help_field_35)
    CALL write_help_field( region, region%help_fields%id_help_field_36, C%help_field_36)
    CALL write_help_field( region, region%help_fields%id_help_field_37, C%help_field_37)
    CALL write_help_field( region, region%help_fields%id_help_field_38, C%help_field_38)
    CALL write_help_field( region, region%help_fields%id_help_field_39, C%help_field_39)
    CALL write_help_field( region, region%help_fields%id_help_field_40, C%help_field_40)
    CALL write_help_field( region, region%help_fields%id_help_field_41, C%help_field_41)
    CALL write_help_field( region, region%help_fields%id_help_field_42, C%help_field_42)
    CALL write_help_field( region, region%help_fields%id_help_field_43, C%help_field_43)
    CALL write_help_field( region, region%help_fields%id_help_field_44, C%help_field_44)
    CALL write_help_field( region, region%help_fields%id_help_field_45, C%help_field_45)
    CALL write_help_field( region, region%help_fields%id_help_field_46, C%help_field_46)
    CALL write_help_field( region, region%help_fields%id_help_field_47, C%help_field_47)
    CALL write_help_field( region, region%help_fields%id_help_field_48, C%help_field_48)
    CALL write_help_field( region, region%help_fields%id_help_field_49, C%help_field_49)
    CALL write_help_field( region, region%help_fields%id_help_field_50, C%help_field_50)

    ! Close the file
    CALL close_netcdf_file(region%help_fields%ncid)

    ! Increase time frame counter
    region%help_fields%ti = region%help_fields%ti + 1

    ! Finalise routine path
    CALL finalise_routine( routine_name)

  END SUBROUTINE write_to_help_fields_file
  SUBROUTINE write_help_field( region, id_var, field_name)
    ! Write a single data field to the help_fields file
    ! (NOTE: if you want to add an extra option, be sure to also add it to create_help_field!)

    IMPLICIT NONE

    ! Input variables:
    TYPE(type_model_region),        INTENT(IN)    :: region
    INTEGER,                        INTENT(IN)    :: id_var
    CHARACTER(LEN=*),               INTENT(IN)    :: field_name

    ! Local variables:
    CHARACTER(LEN=256), PARAMETER                 :: routine_name = 'write_help_field'
    INTEGER                                       :: ncid, nx, ny, ti, nz, nzo, i, j
    REAL(dp), DIMENSION( region%grid%ny, region%grid%nx) :: d_temp

    ! Add routine to path
    CALL init_routine( routine_name)

    IF (.NOT. par%master) THEN
      CALL finalise_routine( routine_name)
      RETURN
    END IF

    ! Placeholders for the dimension ID's, for shorter code
    ncid = region%help_fields%ncid
    nx   = region%grid%nx
    ny   = region%grid%ny
    nz   = C%nz
    ti   = region%help_fields%ti
    nzo  = C%nz_ocean

    IF (field_name == 'none') THEN

    ! Fields with no time dimension
    ! =============================

    ! Lat/lon
    ELSEIF (field_name == 'lat') THEN
      CALL write_data_to_file_dp_2D( ncid, nx, ny,     id_var,               region%grid%lat,           (/1, 1        /))
    ELSEIF (field_name == 'lon') THEN
      CALL write_data_to_file_dp_2D( ncid, nx, ny,     id_var,               region%grid%lon,           (/1, 1        /))

    ! Geothermal heat flux
    ELSEIF (field_name == 'GHF') THEN
      CALL write_data_to_file_dp_2D( ncid, nx, ny,     id_var,               region%ice%GHF_a,          (/1, 1        /))

    ! Ice basins
    ELSEIF (field_name == 'basin_ID') THEN
      CALL write_data_to_file_int_2D( ncid, nx, ny,    id_var,               region%ice%basin_ID,       (/1, 1        /))

    ! Basal inversion target velocity
    ELSEIF (field_name == 'BIV_target_velocity') THEN
      CALL write_data_to_file_dp_2D( ncid,  nx, ny,    id_var,               region%ice%BIV_uabs_surf_target, (/1, 1        /))

    ! Forcing climates
    ELSEIF (field_name == 'GCM_Warm_T2m') THEN
      CALL write_data_to_file_dp_3D( ncid, nx, ny, 12, id_var,               region%climate_matrix%GCM_warm%T2m,    (/1, 1, 1/))
    ELSEIF (field_name == 'GCM_Warm_Precip') THEN
      CALL write_data_to_file_dp_3D( ncid, nx, ny, 12, id_var,               region%climate_matrix%GCM_warm%Precip, (/1, 1, 1/))
    ELSEIF (field_name == 'GCM_Cold_T2m') THEN
      CALL write_data_to_file_dp_3D( ncid, nx, ny, 12, id_var,               region%climate_matrix%GCM_cold%T2m,    (/1, 1, 1/))
    ELSEIF (field_name == 'GCM_Cold_Precip') THEN
      CALL write_data_to_file_dp_3D( ncid, nx, ny, 12, id_var,               region%climate_matrix%GCM_cold%Precip, (/1, 1, 1/))
    ELSEIF (field_name == 'GCM_PI_T2m') THEN
      CALL write_data_to_file_dp_3D( ncid, nx, ny, 12, id_var,               region%climate_matrix%GCM_PI%T2m,      (/1, 1, 1/))
    ELSEIF (field_name == 'GCM_PI_Precip') THEN
      CALL write_data_to_file_dp_3D( ncid, nx, ny, 12, id_var,               region%climate_matrix%GCM_PI%Precip,   (/1, 1, 1 /))
    ELSEIF (field_name == 'PD_obs_T2m') THEN
      CALL write_data_to_file_dp_3D( ncid, nx, ny, 12, id_var,               region%climate_matrix%PD_obs%T2m,      (/1, 1, 1/))
    ELSEIF (field_name == 'PD_obs_Precip') THEN
      CALL write_data_to_file_dp_3D( ncid, nx, ny, 12, id_var,               region%climate_matrix%PD_obs%Precip,   (/1, 1, 1/))

    ! Forcing ocean data
    ELSEIF (field_name == 'GCM_Warm_T_ocean_3D') THEN
      CALL write_data_to_file_dp_3D( ncid, nx, ny, nzo, id_var,              region%ocean_matrix%GCM_Warm%T_ocean_ext, (/1, 1, 1 /))
    ELSEIF (field_name == 'GCM_Warm_S_ocean_3D') THEN
      CALL write_data_to_file_dp_3D( ncid, nx, ny, nzo, id_var,              region%ocean_matrix%GCM_Warm%S_ocean_ext, (/1, 1, 1 /))
    ELSEIF (field_name == 'GCM_Cold_T_ocean_3D') THEN
      CALL write_data_to_file_dp_3D( ncid, nx, ny, nzo, id_var,              region%ocean_matrix%GCM_Cold%T_ocean_ext, (/1, 1, 1 /))
    ELSEIF (field_name == 'GCM_Cold_S_ocean_3D') THEN
      CALL write_data_to_file_dp_3D( ncid, nx, ny, nzo, id_var,              region%ocean_matrix%GCM_Cold%S_ocean_ext, (/1, 1, 1 /))
    ELSEIF (field_name == 'GCM_PI_T_ocean_3D') THEN
      CALL write_data_to_file_dp_3D( ncid, nx, ny, nzo, id_var,              region%ocean_matrix%GCM_PI%T_ocean_ext,   (/1, 1, 1 /))
    ELSEIF (field_name == 'GCM_PI_S_ocean_3D') THEN
      CALL write_data_to_file_dp_3D( ncid, nx, ny, nzo, id_var,              region%ocean_matrix%GCM_PI%S_ocean_ext,   (/1, 1, 1 /))
    ELSEIF (field_name == 'PD_obs_T_ocean_3D') THEN
      CALL write_data_to_file_dp_3D( ncid, nx, ny, nzo, id_var,              region%ocean_matrix%PD_obs%T_ocean_ext,   (/1, 1, 1 /))
    ELSEIF (field_name == 'PD_obs_S_ocean_3D') THEN
      CALL write_data_to_file_dp_3D( ncid, nx, ny, nzo, id_var,              region%ocean_matrix%PD_obs%S_ocean_ext,   (/1, 1, 1 /))

    ! Fields with a time dimension
    ! ============================

    ! Geometry
    ELSEIF (field_name == 'Hi') THEN
      CALL write_data_to_file_dp_2D( ncid, nx, ny,     id_var,               region%ice%Hi_a,           (/1, 1,    ti /))
    ELSEIF (field_name == 'Hb') THEN
      CALL write_data_to_file_dp_2D( ncid, nx, ny,     id_var,               region%ice%Hb_a,           (/1, 1,    ti /))
    ELSEIF (field_name == 'Hs') THEN
      CALL write_data_to_file_dp_2D( ncid, nx, ny,     id_var,               region%ice%Hs_a,           (/1, 1,    ti /))
    ELSEIF (field_name == 'SL') THEN
      CALL write_data_to_file_dp_2D( ncid, nx, ny,     id_var,               region%ice%SL_a,           (/1, 1,    ti /))
    ELSEIF (field_name == 'dHs_dx') THEN
      CALL write_data_to_file_dp_2D( ncid, nx, ny,     id_var,               region%ice%dHs_dx_a,       (/1, 1,    ti /))
    ELSEIF (field_name == 'dHs_dy') THEN
      CALL write_data_to_file_dp_2D( ncid, nx, ny,     id_var,               region%ice%dHs_dy_a,       (/1, 1,    ti /))

    ! Thermal properties
    ELSEIF (field_name == 'Ti') THEN
      CALL write_data_to_file_dp_3D( ncid, nx, ny, nz, id_var,               region%ice%Ti_a,           (/1, 1, 1, ti /))
    ELSEIF (field_name == 'Cpi') THEN
      CALL write_data_to_file_dp_3D( ncid, nx, ny, nz, id_var,               region%ice%Cpi_a,          (/1, 1, 1, ti /))
    ELSEIF (field_name == 'Ki') THEN
      CALL write_data_to_file_dp_3D( ncid, nx, ny, nz, id_var,               region%ice%Ki_a,           (/1, 1, 1, ti /))
    ELSEIF (field_name == 'Ti_basal') THEN
      d_temp = region%ice%Ti_a( C%nZ,:,:)
      CALL write_data_to_file_dp_2D( ncid, nx, ny,     id_var,               d_temp,                    (/1, 1,    ti /))
    ELSEIF (field_name == 'Ti_pmp') THEN
      CALL write_data_to_file_dp_3D( ncid, nx, ny, nz, id_var,               region%ice%Ti_pmp_a,       (/1, 1, 1, ti /))
    ELSEIF (field_name == 'A_flow_3D') THEN
      CALL write_data_to_file_dp_3D( ncid, nx, ny, nz, id_var,               region%ice%A_flow_3D_a,    (/1, 1, 1, ti /))
    ELSEIF (field_name == 'A_flow_vav') THEN
      CALL write_data_to_file_dp_2D( ncid, nx, ny,     id_var,               region%ice%A_flow_vav_a,   (/1, 1,    ti /))
    ELSEIF (field_name == 'Ti_base_rel') THEN
      CALL write_data_to_file_dp_2D( ncid, nx, ny,     id_var,               (region%ice%Ti_a( C%nz,:,:) - region%ice%Ti_pmp_a( C%nz,:,:)),           (/1, 1, ti /))

    ! Velocity fields
    ELSEIF (field_name == 'u_3D') THEN
      CALL write_data_to_file_dp_3D( ncid, nx, ny, nz, id_var,               region%ice%u_3D_a,         (/1, 1, 1, ti /))
    ELSEIF (field_name == 'v_3D') THEN
      CALL write_data_to_file_dp_3D( ncid, nx, ny, nz, id_var,               region%ice%v_3D_a,         (/1, 1, 1, ti /))
    ELSEIF (field_name == 'w_3D') THEN
      CALL write_data_to_file_dp_3D( ncid, nx, ny, nz, id_var,               region%ice%w_3D_a,         (/1, 1, 1, ti /))
    ELSEIF (field_name == 'u_vav') THEN
      CALL write_data_to_file_dp_2D( ncid, nx, ny,     id_var,               region%ice%u_vav_a,        (/1, 1,    ti /))
    ELSEIF (field_name == 'v_vav') THEN
      CALL write_data_to_file_dp_2D( ncid, nx, ny,     id_var,               region%ice%v_vav_a,        (/1, 1,    ti /))
    ELSEIF (field_name == 'uabs_vav') THEN
      CALL write_data_to_file_dp_2D( ncid, nx, ny,     id_var,               region%ice%uabs_vav_a,     (/1, 1,    ti /))
    ELSEIF (field_name == 'u_surf') THEN
      CALL write_data_to_file_dp_2D( ncid, nx, ny,     id_var,               region%ice%u_surf_a,       (/1, 1,    ti /))
    ELSEIF (field_name == 'v_surf') THEN
      CALL write_data_to_file_dp_2D( ncid, nx, ny,     id_var,               region%ice%v_surf_a,       (/1, 1,    ti /))
    ELSEIF (field_name == 'uabs_surf') THEN
      CALL write_data_to_file_dp_2D( ncid, nx, ny,     id_var,               region%ice%uabs_surf_a,    (/1, 1,    ti /))
    ELSEIF (field_name == 'u_base') THEN
      CALL write_data_to_file_dp_2D( ncid, nx, ny,     id_var,               region%ice%u_base_a,       (/1, 1,    ti /))
    ELSEIF (field_name == 'v_base') THEN
      CALL write_data_to_file_dp_2D( ncid, nx, ny,     id_var,               region%ice%v_base_a,       (/1, 1,    ti /))
    ELSEIF (field_name == 'uabs_base') THEN
      CALL write_data_to_file_dp_2D( ncid, nx, ny,     id_var,               region%ice%uabs_base_a,    (/1, 1,    ti /))
    ELSEIF (field_name == 'R_shear') THEN
      CALL write_data_to_file_dp_2D( ncid, nx, ny,     id_var,               region%ice%R_shear,        (/1, 1,    ti /))

    ! Climate
    ELSEIF (field_name == 'T2m') THEN
      CALL write_data_to_file_dp_3D( ncid, nx, ny, 12, id_var,               region%climate_matrix%applied%T2m, (/1, 1, 1, ti /))
    ELSEIF (field_name == 'T2m_year') THEN
      DO i = 1, region%grid%nx
      DO j = 1, region%grid%ny
        d_temp( j,i) = SUM( region%climate_matrix%applied%T2m( :,j,i)) / 12._dp
      END DO
      END DO
      CALL write_data_to_file_dp_2D( ncid, nx, ny,     id_var,               d_temp,                     (/1, 1,    ti /))
    ELSEIF (field_name == 'Precip') THEN
      CALL write_data_to_file_dp_3D( ncid, nx, ny, 12, id_var,               region%climate_matrix%applied%Precip, (/1, 1, 1, ti /))
    ELSEIF (field_name == 'Precip_year') THEN
      DO i = 1, region%grid%nx
      DO j = 1, region%grid%ny
        d_temp( j,i) = SUM( region%climate_matrix%applied%Precip( :,j,i))
      END DO
      END DO
      CALL write_data_to_file_dp_2D( ncid, nx, ny,     id_var,               d_temp,                     (/1, 1,    ti /))
    ELSEIF (field_name == 'Wind_WE') THEN
      CALL write_data_to_file_dp_3D( ncid, nx, ny, 12, id_var,               region%climate_matrix%applied%Wind_WE, (/1, 1, 1, ti /))
    ELSEIF (field_name == 'Wind_WE_year') THEN
      DO i = 1, region%grid%nx
      DO j = 1, region%grid%ny
        d_temp( j,i) = SUM( region%climate_matrix%applied%Wind_WE( :,j,i)) / 12._dp
      END DO
      END DO
      CALL write_data_to_file_dp_2D( ncid, nx, ny,     id_var,               d_temp,                     (/1, 1,    ti /))
    ELSEIF (field_name == 'Wind_SN') THEN
      CALL write_data_to_file_dp_3D( ncid, nx, ny, 12, id_var,               region%climate_matrix%applied%Wind_SN, (/1, 1, 1, ti /))
    ELSEIF (field_name == 'Wind_SN_year') THEN
      DO i = 1, region%grid%nx
      DO j = 1, region%grid%ny
        d_temp( j,i) = SUM( region%climate_matrix%applied%Wind_SN( :,j,i)) / 12._dp
      END DO
      END DO
      CALL write_data_to_file_dp_2D( ncid, nx, ny,     id_var,               d_temp,                     (/1, 1,    ti /))

    ! Mass balance
    ELSEIF (field_name == 'SMB') THEN
      CALL write_data_to_file_dp_3D( ncid, nx, ny, 12, id_var,               region%SMB%SMB,       (/1, 1, 1, ti /))
    ELSEIF (field_name == 'SMB_year') THEN
      CALL write_data_to_file_dp_2D( ncid, nx, ny,     id_var,               region%SMB%SMB_year,  (/1, 1,    ti /))
    ELSEIF (field_name == 'Snowfall') THEN
      CALL write_data_to_file_dp_3D( ncid, nx, ny, 12, id_var,               region%SMB%Snowfall,  (/1, 1, 1, ti /))
    ELSEIF (field_name == 'Snowfall_year') THEN
      DO i = 1, region%grid%nx
      DO j = 1, region%grid%ny
        d_temp( j,i) = SUM( region%SMB%Snowfall( :,j,i))
      END DO
      END DO
      CALL write_data_to_file_dp_2D( ncid, nx, ny,     id_var,               d_temp,                     (/1, 1,    ti /))
    ELSEIF (field_name == 'Rainfall') THEN
      CALL write_data_to_file_dp_3D( ncid, nx, ny, 12, id_var,               region%SMB%Rainfall,  (/1, 1, 1, ti /))
    ELSEIF (field_name == 'Rainfall_year') THEN
      DO i = 1, region%grid%nx
      DO j = 1, region%grid%ny
        d_temp( j,i) = SUM( region%SMB%Rainfall( :,j,i))
      END DO
      END DO
      CALL write_data_to_file_dp_2D( ncid, nx, ny,     id_var,               d_temp,                     (/1, 1,    ti /))
    ELSEIF (field_name == 'AddedFirn') THEN
      CALL write_data_to_file_dp_3D( ncid, nx, ny, 12, id_var,               region%SMB%AddedFirn,  (/1, 1, 1, ti /))
    ELSEIF (field_name == 'AddedFirn_year') THEN
      DO i = 1, region%grid%nx
      DO j = 1, region%grid%ny
        d_temp( j,i) = SUM( region%SMB%AddedFirn( :,j,i))
      END DO
      END DO
      CALL write_data_to_file_dp_2D( ncid, nx, ny,     id_var,               d_temp,                     (/1, 1,    ti /))
    ELSEIF (field_name == 'Refreezing') THEN
      CALL write_data_to_file_dp_3D( ncid, nx, ny, 12, id_var,               region%SMB%Refreezing,       (/1, 1, 1, ti /))
    ELSEIF (field_name == 'Refreezing_year') THEN
      CALL write_data_to_file_dp_2D( ncid, nx, ny,     id_var,               region%SMB%Refreezing_year,  (/1, 1,    ti /))
    ELSEIF (field_name == 'Runoff') THEN
      CALL write_data_to_file_dp_3D( ncid, nx, ny, 12, id_var,               region%SMB%Runoff,       (/1, 1, 1, ti /))
    ELSEIF (field_name == 'Runoff_year') THEN
      DO i = 1, region%grid%nx
      DO j = 1, region%grid%ny
        d_temp( j,i) = SUM( region%SMB%Runoff( :,j,i))
      END DO
      END DO
      CALL write_data_to_file_dp_2D( ncid, nx, ny,     id_var,               d_temp,                     (/1, 1,    ti /))
    ELSEIF (field_name == 'Albedo') THEN
      CALL write_data_to_file_dp_3D( ncid, nx, ny, 12, id_var,               region%SMB%Albedo,  (/1, 1, 1, ti /))
    ELSEIF (field_name == 'Albedo_year') THEN
      DO i = 1, region%grid%nx
      DO j = 1, region%grid%ny
        d_temp( j,i) = SUM( region%SMB%Albedo( :,j,i)) / 12._dp
      END DO
      END DO
      CALL write_data_to_file_dp_2D( ncid, nx, ny,     id_var,               d_temp,                     (/1, 1,    ti /))
    ELSEIF (field_name == 'FirnDepth') THEN
      CALL write_data_to_file_dp_3D( ncid, nx, ny, 12, id_var,               region%SMB%FirnDepth,       (/1, 1, 1, ti /))
    ELSEIF (field_name == 'FirnDepth_year') THEN
      DO i = 1, region%grid%nx
      DO j = 1, region%grid%ny
        d_temp( j,i) = SUM( region%SMB%FirnDepth( :,j,i)) / 12._dp
      END DO
      END DO
      CALL write_data_to_file_dp_2D( ncid, nx, ny,     id_var,               d_temp,                     (/1, 1,    ti /))

    ! Masks
    ELSEIF (field_name == 'mask') THEN
      CALL write_data_to_file_int_2D( ncid, nx, ny,     id_var,               region%ice%mask_a,         (/1, 1,    ti /))
    ELSEIF (field_name == 'mask_land') THEN
      CALL write_data_to_file_int_2D( ncid, nx, ny,     id_var,               region%ice%mask_land_a,    (/1, 1,    ti /))
    ELSEIF (field_name == 'mask_ocean') THEN
      CALL write_data_to_file_int_2D( ncid, nx, ny,     id_var,               region%ice%mask_ocean_a,   (/1, 1,    ti /))
    ELSEIF (field_name == 'mask_lake') THEN
      CALL write_data_to_file_int_2D( ncid, nx, ny,     id_var,               region%ice%mask_lake_a,    (/1, 1,    ti /))
    ELSEIF (field_name == 'mask_ice') THEN
      CALL write_data_to_file_int_2D( ncid, nx, ny,     id_var,               region%ice%mask_ice_a,     (/1, 1,    ti /))
    ELSEIF (field_name == 'mask_sheet') THEN
      CALL write_data_to_file_int_2D( ncid, nx, ny,     id_var,               region%ice%mask_sheet_a,   (/1, 1,    ti /))
    ELSEIF (field_name == 'mask_shelf') THEN
      CALL write_data_to_file_int_2D( ncid, nx, ny,     id_var,               region%ice%mask_shelf_a,   (/1, 1,    ti /))

    ! Basal conditions
    ELSEIF (field_name == 'pore_water_pressure') THEN
      CALL write_data_to_file_dp_2D( ncid, nx, ny,     id_var,               region%ice%pore_water_pressure_a, (/1, 1,    ti /))
    ELSEIF (field_name == 'effective_pressure' .OR. field_name == 'Neff') THEN
      CALL write_data_to_file_dp_2D( ncid, nx, ny,     id_var,               region%ice%Neff_a,           (/1, 1,    ti /))
    ELSEIF (field_name == 'phi_fric') THEN
      CALL write_data_to_file_dp_2D( ncid, nx, ny,     id_var,               region%ice%phi_fric_a,       (/1, 1,    ti /))
    ELSEIF (field_name == 'tau_yield') THEN
      CALL write_data_to_file_dp_2D( ncid, nx, ny,     id_var,               region%ice%tauc_a,           (/1, 1,    ti /))
    ELSEIF (field_name == 'alpha_sq') THEN
      CALL write_data_to_file_dp_2D( ncid, nx, ny,     id_var,               region%ice%alpha_sq_a,       (/1, 1,    ti /))
    ELSEIF (field_name == 'beta_sq') THEN
      CALL write_data_to_file_dp_2D( ncid, nx, ny,     id_var,               region%ice%beta_sq_a,        (/1, 1,    ti /))

    ! Isotopes
    ELSEIF (field_name == 'iso_ice') THEN
      CALL write_data_to_file_dp_2D( ncid, nx, ny,     id_var,               region%ice%IsoIce,            (/1, 1,    ti /))
    ELSEIF (field_name == 'iso_surf') THEN
      CALL write_data_to_file_dp_2D( ncid, nx, ny,     id_var,               region%ice%IsoSurf,           (/1, 1,    ti /))

    ! GIA
    ELSEIF (field_name == 'dHb') THEN
      CALL write_data_to_file_dp_2D( ncid, nx, ny,     id_var,               region%ice%dHb_a, (/1, 1,    ti /))

    ! Oceans and basal melt
    ELSEIF (field_name == 'BMB') THEN
      CALL write_data_to_file_dp_2D( ncid, nx, ny,     id_var,               region%BMB%BMB,       (/1, 1,   ti /))
    ELSEIF (field_name == 'BMB_sheet') THEN
      CALL write_data_to_file_dp_2D( ncid, nx, ny,     id_var,               region%BMB%BMB_sheet, (/1, 1,   ti /))
    ELSEIF (field_name == 'BMB_shelf') THEN
      CALL write_data_to_file_dp_2D( ncid, nx, ny,     id_var,               region%BMB%BMB_shelf, (/1, 1,   ti /))
    ELSEIF (field_name == 'T_ocean_3D') THEN
      CALL write_data_to_file_dp_3D( ncid, nx, ny, nzo, id_var,              region%ocean_matrix%applied%T_ocean_corr_ext,  (/1, 1, 1, ti /))
    ELSEIF (field_name == 'S_ocean_3D') THEN
      CALL write_data_to_file_dp_3D( ncid, nx, ny, nzo, id_var,              region%ocean_matrix%applied%S_ocean_corr_ext,  (/1, 1, 1, ti /))
    ELSEIF (field_name == 'PICO_boxes') THEN
      CALL write_data_to_file_int_2D( ncid, nx, ny,     id_var,              region%BMB%PICO_k, (/ 1, 1,   ti /))


    ELSE
      CALL crash('unknown help field "' // TRIM(field_name) // '"!')
    END IF

    ! Finalise routine path
    CALL finalise_routine( routine_name)

  END SUBROUTINE write_help_field
  SUBROUTINE write_to_debug_file
    ! Write the current set of debug data fields to the debug NetCDF file

    IMPLICIT NONE

    ! Local variables:
    CHARACTER(LEN=256), PARAMETER                 :: routine_name = 'write_to_debug_file'
    INTEGER                                       :: ncid, nx, ny

    ! Add routine to path
    CALL init_routine( routine_name)

    IF (.NOT. par%master) THEN
      CALL finalise_routine( routine_name)
      RETURN
    END IF

    IF (.NOT. C%do_write_debug_data) THEN
      CALL finalise_routine( routine_name)
      RETURN
    END IF

    nx = debug%nx
    ny = debug%ny

    ! Open the file for writing
    CALL open_netcdf_file( debug%netcdf%filename, ncid)

    CALL write_data_to_file_int_2D( ncid, nx, ny,       debug%netcdf%id_var_int_2D_01,        debug%int_2D_01,         (/1, 1    /))
    CALL write_data_to_file_int_2D( ncid, nx, ny,       debug%netcdf%id_var_int_2D_02,        debug%int_2D_02,         (/1, 1    /))
    CALL write_data_to_file_int_2D( ncid, nx, ny,       debug%netcdf%id_var_int_2D_03,        debug%int_2D_03,         (/1, 1    /))
    CALL write_data_to_file_int_2D( ncid, nx, ny,       debug%netcdf%id_var_int_2D_04,        debug%int_2D_04,         (/1, 1    /))
    CALL write_data_to_file_int_2D( ncid, nx, ny,       debug%netcdf%id_var_int_2D_05,        debug%int_2D_05,         (/1, 1    /))
    CALL write_data_to_file_int_2D( ncid, nx, ny,       debug%netcdf%id_var_int_2D_06,        debug%int_2D_06,         (/1, 1    /))
    CALL write_data_to_file_int_2D( ncid, nx, ny,       debug%netcdf%id_var_int_2D_07,        debug%int_2D_07,         (/1, 1    /))
    CALL write_data_to_file_int_2D( ncid, nx, ny,       debug%netcdf%id_var_int_2D_08,        debug%int_2D_08,         (/1, 1    /))
    CALL write_data_to_file_int_2D( ncid, nx, ny,       debug%netcdf%id_var_int_2D_09,        debug%int_2D_09,         (/1, 1    /))
    CALL write_data_to_file_int_2D( ncid, nx, ny,       debug%netcdf%id_var_int_2D_10,        debug%int_2D_10,         (/1, 1    /))

    CALL write_data_to_file_dp_2D(  ncid, nx, ny,       debug%netcdf%id_var_dp_2D_01,         debug%dp_2D_01,          (/1, 1    /))
    CALL write_data_to_file_dp_2D(  ncid, nx, ny,       debug%netcdf%id_var_dp_2D_02,         debug%dp_2D_02,          (/1, 1    /))
    CALL write_data_to_file_dp_2D(  ncid, nx, ny,       debug%netcdf%id_var_dp_2D_03,         debug%dp_2D_03,          (/1, 1    /))
    CALL write_data_to_file_dp_2D(  ncid, nx, ny,       debug%netcdf%id_var_dp_2D_04,         debug%dp_2D_04,          (/1, 1    /))
    CALL write_data_to_file_dp_2D(  ncid, nx, ny,       debug%netcdf%id_var_dp_2D_05,         debug%dp_2D_05,          (/1, 1    /))
    CALL write_data_to_file_dp_2D(  ncid, nx, ny,       debug%netcdf%id_var_dp_2D_06,         debug%dp_2D_06,          (/1, 1    /))
    CALL write_data_to_file_dp_2D(  ncid, nx, ny,       debug%netcdf%id_var_dp_2D_07,         debug%dp_2D_07,          (/1, 1    /))
    CALL write_data_to_file_dp_2D(  ncid, nx, ny,       debug%netcdf%id_var_dp_2D_08,         debug%dp_2D_08,          (/1, 1    /))
    CALL write_data_to_file_dp_2D(  ncid, nx, ny,       debug%netcdf%id_var_dp_2D_09,         debug%dp_2D_09,          (/1, 1    /))
    CALL write_data_to_file_dp_2D(  ncid, nx, ny,       debug%netcdf%id_var_dp_2D_10,         debug%dp_2D_10,          (/1, 1    /))
    CALL write_data_to_file_dp_2D(  ncid, nx, ny,       debug%netcdf%id_var_dp_2D_11,         debug%dp_2D_11,          (/1, 1    /))
    CALL write_data_to_file_dp_2D(  ncid, nx, ny,       debug%netcdf%id_var_dp_2D_12,         debug%dp_2D_12,          (/1, 1    /))
    CALL write_data_to_file_dp_2D(  ncid, nx, ny,       debug%netcdf%id_var_dp_2D_13,         debug%dp_2D_13,          (/1, 1    /))
    CALL write_data_to_file_dp_2D(  ncid, nx, ny,       debug%netcdf%id_var_dp_2D_14,         debug%dp_2D_14,          (/1, 1    /))
    CALL write_data_to_file_dp_2D(  ncid, nx, ny,       debug%netcdf%id_var_dp_2D_15,         debug%dp_2D_15,          (/1, 1    /))
    CALL write_data_to_file_dp_2D(  ncid, nx, ny,       debug%netcdf%id_var_dp_2D_16,         debug%dp_2D_16,          (/1, 1    /))
    CALL write_data_to_file_dp_2D(  ncid, nx, ny,       debug%netcdf%id_var_dp_2D_17,         debug%dp_2D_17,          (/1, 1    /))
    CALL write_data_to_file_dp_2D(  ncid, nx, ny,       debug%netcdf%id_var_dp_2D_18,         debug%dp_2D_18,          (/1, 1    /))
    CALL write_data_to_file_dp_2D(  ncid, nx, ny,       debug%netcdf%id_var_dp_2D_19,         debug%dp_2D_19,          (/1, 1    /))
    CALL write_data_to_file_dp_2D(  ncid, nx, ny,       debug%netcdf%id_var_dp_2D_20,         debug%dp_2D_20,          (/1, 1    /))

    CALL write_data_to_file_dp_3D(  ncid, nx, ny, C%nZ, debug%netcdf%id_var_dp_3D_01,         debug%dp_3D_01,          (/1, 1, 1 /))
    CALL write_data_to_file_dp_3D(  ncid, nx, ny, C%nZ, debug%netcdf%id_var_dp_3D_02,         debug%dp_3D_02,          (/1, 1, 1 /))
    CALL write_data_to_file_dp_3D(  ncid, nx, ny, C%nZ, debug%netcdf%id_var_dp_3D_03,         debug%dp_3D_03,          (/1, 1, 1 /))
    CALL write_data_to_file_dp_3D(  ncid, nx, ny, C%nZ, debug%netcdf%id_var_dp_3D_04,         debug%dp_3D_04,          (/1, 1, 1 /))
    CALL write_data_to_file_dp_3D(  ncid, nx, ny, C%nZ, debug%netcdf%id_var_dp_3D_05,         debug%dp_3D_05,          (/1, 1, 1 /))
    CALL write_data_to_file_dp_3D(  ncid, nx, ny, C%nZ, debug%netcdf%id_var_dp_3D_06,         debug%dp_3D_06,          (/1, 1, 1 /))
    CALL write_data_to_file_dp_3D(  ncid, nx, ny, C%nZ, debug%netcdf%id_var_dp_3D_07,         debug%dp_3D_07,          (/1, 1, 1 /))
    CALL write_data_to_file_dp_3D(  ncid, nx, ny, C%nZ, debug%netcdf%id_var_dp_3D_08,         debug%dp_3D_08,          (/1, 1, 1 /))
    CALL write_data_to_file_dp_3D(  ncid, nx, ny, C%nZ, debug%netcdf%id_var_dp_3D_09,         debug%dp_3D_09,          (/1, 1, 1 /))
    CALL write_data_to_file_dp_3D(  ncid, nx, ny, C%nZ, debug%netcdf%id_var_dp_3D_10,         debug%dp_3D_10,          (/1, 1, 1 /))

    CALL write_data_to_file_dp_3D(  ncid, nx, ny, 12,   debug%netcdf%id_var_dp_2D_monthly_01, debug%dp_2D_monthly_01,  (/1, 1, 1 /))
    CALL write_data_to_file_dp_3D(  ncid, nx, ny, 12,   debug%netcdf%id_var_dp_2D_monthly_02, debug%dp_2D_monthly_02,  (/1, 1, 1 /))
    CALL write_data_to_file_dp_3D(  ncid, nx, ny, 12,   debug%netcdf%id_var_dp_2D_monthly_03, debug%dp_2D_monthly_03,  (/1, 1, 1 /))
    CALL write_data_to_file_dp_3D(  ncid, nx, ny, 12,   debug%netcdf%id_var_dp_2D_monthly_04, debug%dp_2D_monthly_04,  (/1, 1, 1 /))
    CALL write_data_to_file_dp_3D(  ncid, nx, ny, 12,   debug%netcdf%id_var_dp_2D_monthly_05, debug%dp_2D_monthly_05,  (/1, 1, 1 /))
    CALL write_data_to_file_dp_3D(  ncid, nx, ny, 12,   debug%netcdf%id_var_dp_2D_monthly_06, debug%dp_2D_monthly_06,  (/1, 1, 1 /))
    CALL write_data_to_file_dp_3D(  ncid, nx, ny, 12,   debug%netcdf%id_var_dp_2D_monthly_07, debug%dp_2D_monthly_07,  (/1, 1, 1 /))
    CALL write_data_to_file_dp_3D(  ncid, nx, ny, 12,   debug%netcdf%id_var_dp_2D_monthly_08, debug%dp_2D_monthly_08,  (/1, 1, 1 /))
    CALL write_data_to_file_dp_3D(  ncid, nx, ny, 12,   debug%netcdf%id_var_dp_2D_monthly_09, debug%dp_2D_monthly_09,  (/1, 1, 1 /))
    CALL write_data_to_file_dp_3D(  ncid, nx, ny, 12,   debug%netcdf%id_var_dp_2D_monthly_10, debug%dp_2D_monthly_10,  (/1, 1, 1 /))

    ! Close the file
    CALL close_netcdf_file( ncid)

    ! Finalise routine path
    CALL finalise_routine( routine_name)

  END SUBROUTINE write_to_debug_file
  SUBROUTINE write_to_resource_tracking_file( netcdf, time)
    ! Write to the resource tracking output file

    USE configuration_module, ONLY: resource_tracker

    IMPLICIT NONE

    ! Input variables:
    TYPE(type_netcdf_resource_tracker), INTENT(INOUT) :: netcdf
    REAL(dp),                           INTENT(IN)    :: time

    ! Local variables:
    CHARACTER(LEN=256), PARAMETER                     :: routine_name = 'write_to_resource_tracking_file'
    INTEGER                                           :: i,n
    INTEGER,  DIMENSION(1024)                         :: path_int_enc

    IF (.NOT. par%master) RETURN

    ! Open the file for writing
    CALL open_netcdf_file( netcdf%filename, netcdf%ncid)

    ! Time
    CALL handle_error( nf90_put_var( netcdf%ncid, netcdf%id_var_time, time, start = (/netcdf%ti/)))

    ! Actual variables
    ! ================

    n = SIZE( resource_tracker)

    DO i = 1, n

      ! Subroutine name
      CALL encode_subroutine_path_as_integer( resource_tracker( i)%routine_path, path_int_enc)
      CALL handle_error( nf90_put_var( netcdf%ncid, netcdf%id_var_names( i), path_int_enc ))

      ! Computation time
      CALL handle_error( nf90_put_var( netcdf%ncid, netcdf%id_vars( i), resource_tracker( i)%tcomp, start = (/ netcdf%ti /) ))

    END DO

    ! Close the file
    CALL close_netcdf_file( netcdf%ncid)

    ! Increase time frame counter
    netcdf%ti = netcdf%ti + 1

  END SUBROUTINE write_to_resource_tracking_file
  SUBROUTINE encode_subroutine_path_as_integer( subroutine_path, path_int_enc)
    ! Encode the current subroutine path as an integer array so it can be saved as a NetCDF variable
    !
    ! Use the simplest possible encoding:
    !
    !  ' ' = -1 (empty character)
    !
    !    0 = 0
    !    1 = 1
    !    ...
    !    9 = 9
    !
    !    a = 10
    !    b = 11
    !    c = 12
    !    ...
    !    z = 36
    !
    !    A = 37
    !    B = 38
    !    C = 39
    !    ...
    !    Z = 62
    !
    !    _ = 63 (underscore)
    !    / = 64 (forward slash)
    !    ( = 65 (left  bracket)
    !    ) = 66 (right bracket)

    IMPLICIT NONE

    ! In/output variables:
    CHARACTER(LEN=1024),                INTENT(IN)    :: subroutine_path
    INTEGER,  DIMENSION(1024),          INTENT(OUT)   :: path_int_enc

    ! Local variables:
    INTEGER                                           :: i

    path_int_enc = 0

    DO i = 1, 1024

      SELECT CASE ( subroutine_path( i:i))
      CASE( ' ')
        path_int_enc( i) = -1
      CASE( '0')
        path_int_enc( i) = 0
      CASE( '1')
        path_int_enc( i) = 1
      CASE( '2')
        path_int_enc( i) = 2
      CASE( '3')
        path_int_enc( i) = 3
      CASE( '4')
        path_int_enc( i) = 4
      CASE( '5')
        path_int_enc( i) = 5
      CASE( '6')
        path_int_enc( i) = 6
      CASE( '7')
        path_int_enc( i) = 7
      CASE( '8')
        path_int_enc( i) = 8
      CASE( '9')
        path_int_enc( i) = 9
      CASE( 'a')
        path_int_enc( i) = 11
      CASE( 'b')
        path_int_enc( i) = 12
      CASE( 'c')
        path_int_enc( i) = 13
      CASE( 'd')
        path_int_enc( i) = 14
      CASE( 'e')
        path_int_enc( i) = 15
      CASE( 'f')
        path_int_enc( i) = 16
      CASE( 'g')
        path_int_enc( i) = 17
      CASE( 'h')
        path_int_enc( i) = 18
      CASE( 'i')
        path_int_enc( i) = 19
      CASE( 'j')
        path_int_enc( i) = 20
      CASE( 'k')
        path_int_enc( i) = 21
      CASE( 'l')
        path_int_enc( i) = 22
      CASE( 'm')
        path_int_enc( i) = 23
      CASE( 'n')
        path_int_enc( i) = 24
      CASE( 'o')
        path_int_enc( i) = 25
      CASE( 'p')
        path_int_enc( i) = 26
      CASE( 'q')
        path_int_enc( i) = 27
      CASE( 'r')
        path_int_enc( i) = 28
      CASE( 's')
        path_int_enc( i) = 29
      CASE( 't')
        path_int_enc( i) = 30
      CASE( 'u')
        path_int_enc( i) = 31
      CASE( 'v')
        path_int_enc( i) = 32
      CASE( 'w')
        path_int_enc( i) = 33
      CASE( 'x')
        path_int_enc( i) = 34
      CASE( 'y')
        path_int_enc( i) = 35
      CASE( 'z')
        path_int_enc( i) = 36
      CASE( 'A')
        path_int_enc( i) = 37
      CASE( 'B')
        path_int_enc( i) = 38
      CASE( 'C')
        path_int_enc( i) = 39
      CASE( 'D')
        path_int_enc( i) = 40
      CASE( 'E')
        path_int_enc( i) = 41
      CASE( 'F')
        path_int_enc( i) = 42
      CASE( 'G')
        path_int_enc( i) = 43
      CASE( 'H')
        path_int_enc( i) = 44
      CASE( 'I')
        path_int_enc( i) = 45
      CASE( 'J')
        path_int_enc( i) = 46
      CASE( 'K')
        path_int_enc( i) = 47
      CASE( 'L')
        path_int_enc( i) = 48
      CASE( 'M')
        path_int_enc( i) = 49
      CASE( 'N')
        path_int_enc( i) = 50
      CASE( 'O')
        path_int_enc( i) = 51
      CASE( 'P')
        path_int_enc( i) = 52
      CASE( 'Q')
        path_int_enc( i) = 53
      CASE( 'R')
        path_int_enc( i) = 54
      CASE( 'S')
        path_int_enc( i) = 55
      CASE( 'T')
        path_int_enc( i) = 56
      CASE( 'U')
        path_int_enc( i) = 57
      CASE( 'V')
        path_int_enc( i) = 58
      CASE( 'W')
        path_int_enc( i) = 59
      CASE( 'X')
        path_int_enc( i) = 60
      CASE( 'Y')
        path_int_enc( i) = 61
      CASE( 'Z')
        path_int_enc( i) = 62
      CASE( '_')
        path_int_enc( i) = 63
      CASE( '/')
        path_int_enc( i) = 64
      CASE( '(')
        path_int_enc( i) = 65
      CASE( ')')
        path_int_enc( i) = 66
      CASE DEFAULT
        CALL crash('unknown character in routine_path "' // TRIM( subroutine_path) // '"!')
      END SELECT

    END DO

  END SUBROUTINE encode_subroutine_path_as_integer
  SUBROUTINE write_to_SELEN_output_file( SELEN, time)
    ! Write the current model state to the existing output file

    IMPLICIT NONE

    ! Local variables:
    CHARACTER(LEN=256), PARAMETER                 :: routine_name = 'write_to_SELEN_output_file'
    TYPE(type_SELEN_global),        INTENT(INOUT) :: SELEN
    REAL(dp),                       INTENT(IN)    :: time

    ! Add routine to path
    CALL init_routine( routine_name)

    IF (.NOT. par%master) THEN
      CALL finalise_routine( routine_name)
      RETURN
    END IF

    ! Open the file for writing
    CALL open_netcdf_file( SELEN%output%filename, SELEN%output%ncid)

    ! Time
    CALL handle_error( nf90_put_var( SELEN%output%ncid, SELEN%output%id_var_time, time, start = (/ SELEN%output%ti /)))

    ! Model data
    CALL handle_error( nf90_put_var( SELEN%output%ncid, SELEN%output%id_var_Hi,             SELEN%Hi_glob,     start = (/ 1, SELEN%output%ti/) ))
    CALL handle_error( nf90_put_var( SELEN%output%ncid, SELEN%output%id_var_Hi_rel,         SELEN%Hi_rel_glob, start = (/ 1, SELEN%output%ti/) ))
    CALL handle_error( nf90_put_var( SELEN%output%ncid, SELEN%output%id_var_U,              SELEN%U_glob,      start = (/ 1, SELEN%output%ti/) ))
    CALL handle_error( nf90_put_var( SELEN%output%ncid, SELEN%output%id_var_N,              SELEN%N_glob,      start = (/ 1, SELEN%output%ti/) ))
    CALL handle_error( nf90_put_var( SELEN%output%ncid, SELEN%output%id_var_ocean_function, SELEN%of_glob,     start = (/ 1, SELEN%output%ti/) ))

    ! Close the file
    CALL close_netcdf_file(SELEN%output%ncid)

    ! Increase time frame counter
    SELEN%output%ti = SELEN%output%ti + 1

    ! Finalise routine path
    CALL finalise_routine( routine_name)

  END SUBROUTINE write_to_SELEN_output_file
  SUBROUTINE write_to_global_scalar_output_file( global_data, time)
    ! Write data to the global scalar output file

    IMPLICIT NONE

    ! Input variables:
    TYPE(type_global_scalar_data),   INTENT(INOUT) :: global_data
    REAL(dp),                        INTENT(IN)    :: time

    ! Local variables:
    CHARACTER(LEN=256), PARAMETER                 :: routine_name = 'write_to_global_scalar_output_file'

    ! Add routine to path
    CALL init_routine( routine_name)

    IF (.NOT. par%master) THEN
      CALL finalise_routine( routine_name)
      RETURN
    END IF

    IF (.NOT. C%do_write_global_scalar_output) RETURN

    ! Open the file for writing
    CALL open_netcdf_file( global_data%netcdf%filename, global_data%netcdf%ncid)

    ! Time
    CALL handle_error( nf90_put_var( global_data%netcdf%ncid, global_data%netcdf%id_var_time,             time,                       start = (/global_data%netcdf%ti/)))

    ! Sea level
    CALL handle_error( nf90_put_var( global_data%netcdf%ncid, global_data%netcdf%id_var_GMSL,             global_data%GMSL,           start = (/global_data%netcdf%ti/)))
    CALL handle_error( nf90_put_var( global_data%netcdf%ncid, global_data%netcdf%id_var_GMSL_NAM,         global_data%GMSL_NAM,       start = (/global_data%netcdf%ti/)))
    CALL handle_error( nf90_put_var( global_data%netcdf%ncid, global_data%netcdf%id_var_GMSL_EAS,         global_data%GMSL_EAS,       start = (/global_data%netcdf%ti/)))
    CALL handle_error( nf90_put_var( global_data%netcdf%ncid, global_data%netcdf%id_var_GMSL_GRL,         global_data%GMSL_GRL,       start = (/global_data%netcdf%ti/)))
    CALL handle_error( nf90_put_var( global_data%netcdf%ncid, global_data%netcdf%id_var_GMSL_ANT,         global_data%GMSL_ANT,       start = (/global_data%netcdf%ti/)))

    ! CO2
    IF     (C%choice_forcing_method == 'none') THEN
    ELSEIF (C%choice_forcing_method == 'CO2_direct') THEN
      CALL handle_error( nf90_put_var( global_data%netcdf%ncid, global_data%netcdf%id_var_CO2_obs,          global_data%CO2_obs,        start = (/global_data%netcdf%ti/)))
    ELSEIF (C%choice_forcing_method == 'd18O_inverse_dT_glob') THEN
    ELSEIF (C%choice_forcing_method == 'd18O_inverse_CO2') THEN
      CALL handle_error( nf90_put_var( global_data%netcdf%ncid, global_data%netcdf%id_var_CO2_obs,          global_data%CO2_obs,        start = (/global_data%netcdf%ti/)))
      CALL handle_error( nf90_put_var( global_data%netcdf%ncid, global_data%netcdf%id_var_CO2_mod,          global_data%CO2_mod,        start = (/global_data%netcdf%ti/)))
    ELSE
      CALL crash('unknown choice_forcing_method "' // TRIM(C%choice_forcing_method) // '"!')
    END IF

    ! d18O
    IF     (C%do_calculate_benthic_d18O) THEN
      CALL handle_error( nf90_put_var( global_data%netcdf%ncid, global_data%netcdf%id_var_dT_glob,          global_data%dT_glob,        start = (/global_data%netcdf%ti/)))
      CALL handle_error( nf90_put_var( global_data%netcdf%ncid, global_data%netcdf%id_var_dT_dw,            global_data%dT_dw,          start = (/global_data%netcdf%ti/)))
      CALL handle_error( nf90_put_var( global_data%netcdf%ncid, global_data%netcdf%id_var_d18O_mod,         global_data%d18O_mod,       start = (/global_data%netcdf%ti/)))
      CALL handle_error( nf90_put_var( global_data%netcdf%ncid, global_data%netcdf%id_var_d18O_ice,         global_data%d18O_ice,       start = (/global_data%netcdf%ti/)))
      CALL handle_error( nf90_put_var( global_data%netcdf%ncid, global_data%netcdf%id_var_d18O_Tdw,         global_data%d18O_Tdw,       start = (/global_data%netcdf%ti/)))
      CALL handle_error( nf90_put_var( global_data%netcdf%ncid, global_data%netcdf%id_var_d18O_NAM,         global_data%d18O_NAM,       start = (/global_data%netcdf%ti/)))
      CALL handle_error( nf90_put_var( global_data%netcdf%ncid, global_data%netcdf%id_var_d18O_EAS,         global_data%d18O_EAS,       start = (/global_data%netcdf%ti/)))
      CALL handle_error( nf90_put_var( global_data%netcdf%ncid, global_data%netcdf%id_var_d18O_GRL,         global_data%d18O_GRL,       start = (/global_data%netcdf%ti/)))
      CALL handle_error( nf90_put_var( global_data%netcdf%ncid, global_data%netcdf%id_var_d18O_ANT,         global_data%d18O_ANT,       start = (/global_data%netcdf%ti/)))
    END IF

    ! Computation time for different model components
    CALL handle_error( nf90_put_var( global_data%netcdf%ncid, global_data%netcdf%id_var_tcomp_total,      global_data%tcomp_total,    start = (/global_data%netcdf%ti/)))
    CALL handle_error( nf90_put_var( global_data%netcdf%ncid, global_data%netcdf%id_var_tcomp_ice,        global_data%tcomp_ice,      start = (/global_data%netcdf%ti/)))
    CALL handle_error( nf90_put_var( global_data%netcdf%ncid, global_data%netcdf%id_var_tcomp_thermo,     global_data%tcomp_thermo,   start = (/global_data%netcdf%ti/)))
    CALL handle_error( nf90_put_var( global_data%netcdf%ncid, global_data%netcdf%id_var_tcomp_climate,    global_data%tcomp_climate,  start = (/global_data%netcdf%ti/)))
    CALL handle_error( nf90_put_var( global_data%netcdf%ncid, global_data%netcdf%id_var_tcomp_GIA  ,      global_data%tcomp_GIA,      start = (/global_data%netcdf%ti/)))

    ! Close the file
    CALL close_netcdf_file(global_data%netcdf%ncid)

    ! Increase time frame counter
    global_data%netcdf%ti = global_data%netcdf%ti + 1

    ! Finalise routine path
    CALL finalise_routine( routine_name)

  END SUBROUTINE write_to_global_scalar_output_file
  SUBROUTINE write_to_regional_scalar_output_file( region, time)
    ! Write data to the regional scalar output file

    IMPLICIT NONE

    ! Input variables:
    TYPE(type_model_region),         INTENT(INOUT) :: region
    REAL(dp),                        INTENT(IN)    :: time

    ! Local variables:
    CHARACTER(LEN=256), PARAMETER                 :: routine_name = 'write_to_regional_scalar_output_file'

    ! Add routine to path
    CALL init_routine( routine_name)

    IF (.NOT. par%master) THEN
      CALL finalise_routine( routine_name)
      RETURN
    END IF

    IF (.NOT. C%do_write_regional_scalar_output) RETURN

    ! Open the file for writing
    CALL open_netcdf_file( region%scalars%filename, region%scalars%ncid)

    ! Time
    CALL handle_error( nf90_put_var( region%scalars%ncid, region%scalars%id_var_time,             time,                       start = (/region%scalars%ti/)))

    ! Variables
    CALL handle_error( nf90_put_var( region%scalars%ncid, region%scalars%id_var_ice_volume,    region%ice_volume,                 start = (/region%scalars%ti/)))
    CALL handle_error( nf90_put_var( region%scalars%ncid, region%scalars%id_var_ice_volume_af, region%ice_volume_above_flotation, start = (/region%scalars%ti/)))
    CALL handle_error( nf90_put_var( region%scalars%ncid, region%scalars%id_var_ice_area,      region%ice_area,                   start = (/region%scalars%ti/)))
    CALL handle_error( nf90_put_var( region%scalars%ncid, region%scalars%id_var_T2m,           region%int_T2m,                    start = (/region%scalars%ti/)))
    CALL handle_error( nf90_put_var( region%scalars%ncid, region%scalars%id_var_SMB,           region%int_SMB,                    start = (/region%scalars%ti/)))
    CALL handle_error( nf90_put_var( region%scalars%ncid, region%scalars%id_var_BMB,           region%int_BMB,                    start = (/region%scalars%ti/)))
    CALL handle_error( nf90_put_var( region%scalars%ncid, region%scalars%id_var_MB,            region%int_MB,                     start = (/region%scalars%ti/)))

    ! Individual SMB components
    IF     (C%choice_SMB_model == 'uniform' .OR. &
            C%choice_SMB_model == 'idealised' .OR. &
            C%choice_SMB_model == 'direct_global' .OR. &
            C%choice_SMB_model == 'direct_regional' .OR. &
            C%choice_SMB_model == 'ISMIP_style_forcing') THEN
      ! Do nothing
    ELSEIF (C%choice_SMB_model == 'IMAU-ITM' .OR. &
            C%choice_SMB_model == 'IMAU-ITM_wrongrefreezing') THEN
      CALL handle_error( nf90_put_var( region%scalars%ncid, region%scalars%id_var_snowfall,      region%int_snowfall,               start = (/region%scalars%ti/)))
      CALL handle_error( nf90_put_var( region%scalars%ncid, region%scalars%id_var_rainfall,      region%int_rainfall,               start = (/region%scalars%ti/)))
      CALL handle_error( nf90_put_var( region%scalars%ncid, region%scalars%id_var_melt,          region%int_melt,                   start = (/region%scalars%ti/)))
      CALL handle_error( nf90_put_var( region%scalars%ncid, region%scalars%id_var_refreezing,    region%int_refreezing,             start = (/region%scalars%ti/)))
      CALL handle_error( nf90_put_var( region%scalars%ncid, region%scalars%id_var_runoff,        region%int_runoff,                 start = (/region%scalars%ti/)))
    ELSE
      CALL crash('unknown choice_SMB_model "' // TRIM(C%choice_SMB_model) // '"!')
    END IF

    ! Close the file
    CALL close_netcdf_file(region%scalars%ncid)

    ! Increase time frame counter
    region%scalars%ti = region%scalars%ti + 1

    ! Finalise routine path
    CALL finalise_routine( routine_name)

  END SUBROUTINE write_to_regional_scalar_output_file

  ! Create output netcdf files
  SUBROUTINE create_restart_file( region, forcing)
    ! Create a new restart file, containing the key model output required to start another run.

    IMPLICIT NONE

    ! Input variables:
    TYPE(type_model_region),        INTENT(INOUT) :: region
    TYPE(type_forcing_data),        INTENT(IN)    :: forcing

    ! Local variables:
    CHARACTER(LEN=256), PARAMETER                 :: routine_name = 'create_restart_file'
    LOGICAL                                       :: file_exists
    INTEGER                                       :: x, y, z, m, t

    ! Add routine to path
    CALL init_routine( routine_name)

    IF (.NOT. par%master) THEN
      CALL finalise_routine( routine_name)
      RETURN
    END IF

    ! Set time frame index to 1
    region%restart%netcdf%ti = 1

    ! Create a new restart file if none exists and, to prevent loss of data,
    ! stop with an error message if one already exists (not when differences are considered):
    INQUIRE(EXIST=file_exists, FILE = TRIM( region%restart%netcdf%filename))
    IF (file_exists) THEN
      CALL crash('file "' // TRIM( region%restart%netcdf%filename) // '" already exists!')
    END IF

    ! Create netCDF file
    !WRITE(0,*) ' Creating new NetCDF output file at ', TRIM( region%restart%netcdf%filename)
    CALL handle_error(nf90_create( region%restart%netcdf%filename,IOR(nf90_clobber,nf90_share), region%restart%netcdf%ncid))

    ! Define dimensions:
    CALL create_dim( region%restart%netcdf%ncid, region%restart%netcdf%name_dim_x,         region%grid%nx,     region%restart%netcdf%id_dim_x         )
    CALL create_dim( region%restart%netcdf%ncid, region%restart%netcdf%name_dim_y,         region%grid%ny,     region%restart%netcdf%id_dim_y         )
    CALL create_dim( region%restart%netcdf%ncid, region%restart%netcdf%name_dim_zeta,      C%nZ,               region%restart%netcdf%id_dim_zeta      ) ! Scaled vertical coordinate
    CALL create_dim( region%restart%netcdf%ncid, region%restart%netcdf%name_dim_month,     12,                 region%restart%netcdf%id_dim_month     ) ! Months (for monthly data)
    CALL create_dim( region%restart%netcdf%ncid, region%restart%netcdf%name_dim_time,      nf90_unlimited,     region%restart%netcdf%id_dim_time      ) ! Time frames

    ! Placeholders for the dimension ID's, for shorter code
    x = region%restart%netcdf%id_dim_x
    y = region%restart%netcdf%id_dim_y
    z = region%restart%netcdf%id_dim_zeta
    m = region%restart%netcdf%id_dim_month
    t = region%restart%netcdf%id_dim_time

    ! Define variables:
    ! The order of the CALL statements for the different variables determines their
    ! order of appearence in the netcdf file.

    ! Dimension variables: zeta, month, time
    CALL create_double_var( region%restart%netcdf%ncid, region%restart%netcdf%name_var_x,                [x            ], region%restart%netcdf%id_var_x,                long_name='X-coordinate', units='m')
    CALL create_double_var( region%restart%netcdf%ncid, region%restart%netcdf%name_var_y,                [   y         ], region%restart%netcdf%id_var_y,                long_name='Y-coordinate', units='m')
    CALL create_double_var( region%restart%netcdf%ncid, region%restart%netcdf%name_var_zeta,             [      z      ], region%restart%netcdf%id_var_zeta,             long_name='Vertical scaled coordinate', units='unitless')
    CALL create_double_var( region%restart%netcdf%ncid, region%restart%netcdf%name_var_month,            [         m   ], region%restart%netcdf%id_var_month,            long_name='Month', units='1-12'    )
    CALL create_double_var( region%restart%netcdf%ncid, region%restart%netcdf%name_var_time,             [            t], region%restart%netcdf%id_var_time,             long_name='Time', units='years'   )

  ! ==== Create fields for the different model components =====
  ! ===========================================================

    ! Geometry
    CALL create_double_var( region%restart%netcdf%ncid, region%restart%netcdf%name_var_Hi,               [x, y,       t], region%restart%netcdf%id_var_Hi,               long_name='Ice thickness', units='m')
    CALL create_double_var( region%restart%netcdf%ncid, region%restart%netcdf%name_var_Hb,               [x, y,       t], region%restart%netcdf%id_var_Hb,               long_name='Bedrock elevation', units='m')
    CALL create_double_var( region%restart%netcdf%ncid, region%restart%netcdf%name_var_Hs,               [x, y,       t], region%restart%netcdf%id_var_Hs,               long_name='Surface elevation', units='m')
    CALL create_double_var( region%restart%netcdf%ncid, region%restart%netcdf%name_var_SL,               [x, y,       t], region%restart%netcdf%id_var_SL,               long_name='Sea surface change',  units='m')
    CALL create_double_var( region%restart%netcdf%ncid, region%restart%netcdf%name_var_dHb,              [x, y,       t], region%restart%netcdf%id_var_dHb,              long_name='Bedrock deformation', units='m')

    ! Temperature
    CALL create_double_var( region%restart%netcdf%ncid, region%restart%netcdf%name_var_Ti,               [x, y, z,    t], region%restart%netcdf%id_var_Ti,               long_name='Ice temperature', units='K')

    ! SMB
    IF     (C%choice_SMB_model == 'uniform') THEN
    ELSEIF (C%choice_SMB_model == 'idealised') THEN
    ELSEIF (C%choice_SMB_model == 'IMAU-ITM') THEN
      CALL create_double_var( region%restart%netcdf%ncid, region%restart%netcdf%name_var_FirnDepth,        [x, y,    m, t], region%restart%netcdf%id_var_FirnDepth,        long_name='Firn depth', units='m')
      CALL create_double_var( region%restart%netcdf%ncid, region%restart%netcdf%name_var_MeltPreviousYear, [x, y,       t], region%restart%netcdf%id_var_MeltPreviousYear, long_name='Melt during previous year', units='mie')
    ELSEIF (C%choice_SMB_model == 'direct_global') THEN
    ELSEIF (C%choice_SMB_model == 'direct_regional') THEN
    ELSEIF (C%choice_SMB_model == 'ISMIP_style_forcing') THEN
    ELSE
      CALL crash('unknown choice_SMB_model "' // TRIM(C%choice_SMB_model) // '"!')
    END IF

    ! Isotopes
    IF     (C%choice_ice_isotopes_model == 'none') THEN
    ELSEIF (C%choice_ice_isotopes_model == 'uniform') THEN
      CALL create_double_var( region%restart%netcdf%ncid, region%restart%netcdf%name_var_IsoIce,           [x, y,       t], region%restart%netcdf%id_var_IsoIce,           long_name='Vertically averaged 18O content', units='per mille')
    ELSEIF (C%choice_ice_isotopes_model == 'ANICE_legacy') THEN
      CALL create_double_var( region%restart%netcdf%ncid, region%restart%netcdf%name_var_IsoIce,           [x, y,       t], region%restart%netcdf%id_var_IsoIce,           long_name='Vertically averaged 18O content', units='per mille')
    ELSE
      CALL crash('unknown choice_ice_isotopes_model "' // TRIM(C%choice_ice_isotopes_model) // '"!')
    END IF

    ! Inverse routine data
    IF     (C%choice_forcing_method == 'none' .OR. &
            C%choice_forcing_method == 'CO2_direct') THEN
      ! No inverse routine used in these forcing methods
    ELSEIF (C%choice_forcing_method == 'd18O_inverse_dT_glob') THEN
      ! Need to write dT_glob_history and dT_glob_inverse_history

      CALL create_dim( region%restart%netcdf%ncid, region%restart%netcdf%name_dim_ndT_glob_history,         forcing%ndT_glob_history,         region%restart%netcdf%id_dim_ndT_glob_history        )
      CALL create_dim( region%restart%netcdf%ncid, region%restart%netcdf%name_dim_ndT_glob_inverse_history, forcing%ndT_glob_inverse_history, region%restart%netcdf%id_dim_ndT_glob_inverse_history)

      CALL create_double_var( region%restart%netcdf%ncid, region%restart%netcdf%name_var_dT_glob_history,         [region%restart%netcdf%id_dim_ndT_glob_history,         t], region%restart%netcdf%id_var_dT_glob_history,         long_name='dT_glob history')
      CALL create_double_var( region%restart%netcdf%ncid, region%restart%netcdf%name_var_dT_glob_inverse_history, [region%restart%netcdf%id_dim_ndT_glob_inverse_history, t], region%restart%netcdf%id_var_dT_glob_inverse_history, long_name='dT_glob_inverse history')

    ELSEIF (C%choice_forcing_method == 'd18O_inverse_CO2') THEN
      ! Need to write dT_glob_history and CO2_inverse_history

      CALL create_dim( region%restart%netcdf%ncid, region%restart%netcdf%name_dim_ndT_glob_history,         forcing%ndT_glob_history,         region%restart%netcdf%id_dim_ndT_glob_history    )
      CALL create_dim( region%restart%netcdf%ncid, region%restart%netcdf%name_dim_nCO2_inverse_history,     forcing%nCO2_inverse_history,     region%restart%netcdf%id_dim_nCO2_inverse_history)

      CALL create_double_var( region%restart%netcdf%ncid, region%restart%netcdf%name_var_dT_glob_history,         [region%restart%netcdf%id_dim_ndT_glob_history,         t], region%restart%netcdf%id_var_dT_glob_history,     long_name='dT_glob history')
      CALL create_double_var( region%restart%netcdf%ncid, region%restart%netcdf%name_var_CO2_inverse_history,     [region%restart%netcdf%id_dim_nCO2_inverse_history,     t], region%restart%netcdf%id_var_CO2_inverse_history, long_name='CO2_inverse history')

    ELSE
      CALL crash('unknown choice_forcing_method "' // TRIM(C%choice_forcing_method) // '"!')
    END IF

  ! ===== End of fields definition =====
  ! ====================================

    ! Leave definition mode:
    CALL handle_error(nf90_enddef( region%restart%netcdf%ncid))

    ! Write the x, y, zeta and months variable data
    CALL handle_error( nf90_put_var( region%restart%netcdf%ncid, region%restart%netcdf%id_var_x,        region%grid%x                            ))
    CALL handle_error( nf90_put_var( region%restart%netcdf%ncid, region%restart%netcdf%id_var_y,        region%grid%y                            ))
    CALL handle_error( nf90_put_var( region%restart%netcdf%ncid, region%restart%netcdf%id_var_zeta,     C%zeta                                   ))
    CALL handle_error( nf90_put_var( region%restart%netcdf%ncid, region%restart%netcdf%id_var_month,    (/1, 2, 3, 4, 5, 6, 7, 8, 9, 10, 11, 12/)))

    ! Synchronize with disk (otherwise it doesn't seem to work on a MAC)
    CALL handle_error(nf90_sync( region%restart%netcdf%ncid))

    ! Close the file
    CALL close_netcdf_file( region%restart%netcdf%ncid)

    ! Finalise routine path
    CALL finalise_routine( routine_name)

  END SUBROUTINE create_restart_file
  SUBROUTINE create_help_fields_file( region)
    ! Create a new help fields file, containing secondary model output (not needed for a restart, but interesting to look at)

    IMPLICIT NONE

    ! Input variables:
    TYPE(type_model_region),        INTENT(INOUT) :: region

    ! Local variables:
    CHARACTER(LEN=256), PARAMETER                 :: routine_name = 'create_help_fields_file'
    LOGICAL                                       :: file_exists

    ! Add routine to path
    CALL init_routine( routine_name)

    IF (.NOT. par%master) THEN
      CALL finalise_routine( routine_name)
      RETURN
    END IF

    ! Set time frame index to 1
    region%help_fields%ti = 1

    ! Create a new restart file if none exists and, to prevent loss of data,
    ! stop with an error message if one already exists (not when differences are considered):
    INQUIRE(EXIST=file_exists, FILE = TRIM( region%help_fields%filename))
    IF (file_exists) THEN
      CALL crash('file "' // TRIM( region%help_fields%filename) // '" already exists!')
    END IF

    ! Create netCDF file
    !WRITE(0,*) ' Creating new NetCDF output file at ', TRIM( region%help_fields%filename)
    CALL handle_error( nf90_create( region%help_fields%filename,IOR(nf90_clobber,nf90_share),region%help_fields%ncid))

    ! Define dimensions:
    CALL create_dim( region%help_fields%ncid, region%help_fields%name_dim_x,       region%grid%nx, region%help_fields%id_dim_x      )
    CALL create_dim( region%help_fields%ncid, region%help_fields%name_dim_y,       region%grid%ny, region%help_fields%id_dim_y      )
    CALL create_dim( region%help_fields%ncid, region%help_fields%name_dim_zeta,    C%nZ,           region%help_fields%id_dim_zeta   )
    CALL create_dim( region%help_fields%ncid, region%help_fields%name_dim_month,   12,             region%help_fields%id_dim_month  )
    CALL create_dim( region%help_fields%ncid, region%help_fields%name_dim_time,    nf90_unlimited, region%help_fields%id_dim_time   )
    CALL create_dim( region%help_fields%ncid, region%help_fields%name_dim_z_ocean, C%nz_ocean,     region%help_fields%id_dim_z_ocean)

    ! Dimension variables: zeta, month, time
    CALL create_double_var( region%help_fields%ncid, region%help_fields%name_var_x,       [region%help_fields%id_dim_x      ], region%help_fields%id_var_x,       long_name='X-coordinate', units='m')
    CALL create_double_var( region%help_fields%ncid, region%help_fields%name_var_y,       [region%help_fields%id_dim_y      ], region%help_fields%id_var_y,       long_name='Y-coordinate', units='m')
    CALL create_double_var( region%help_fields%ncid, region%help_fields%name_var_zeta,    [region%help_fields%id_dim_zeta   ], region%help_fields%id_var_zeta,    long_name='Vertical scaled coordinate', units='unitless')
    CALL create_double_var( region%help_fields%ncid, region%help_fields%name_var_month,   [region%help_fields%id_dim_month  ], region%help_fields%id_var_month,   long_name='Month', units='1-12'    )
    CALL create_double_var( region%help_fields%ncid, region%help_fields%name_var_time,    [region%help_fields%id_dim_time   ], region%help_fields%id_var_time,    long_name='Time', units='years'   )
    CALL create_double_var( region%help_fields%ncid, region%help_fields%name_var_z_ocean, [region%help_fields%id_dim_z_ocean], region%help_fields%id_var_z_ocean, long_name='Depth in ocean', units='m')

    ! Define data variables
    CALL create_help_field( region, region%help_fields%id_help_field_01, C%help_field_01)
    CALL create_help_field( region, region%help_fields%id_help_field_02, C%help_field_02)
    CALL create_help_field( region, region%help_fields%id_help_field_03, C%help_field_03)
    CALL create_help_field( region, region%help_fields%id_help_field_04, C%help_field_04)
    CALL create_help_field( region, region%help_fields%id_help_field_05, C%help_field_05)
    CALL create_help_field( region, region%help_fields%id_help_field_06, C%help_field_06)
    CALL create_help_field( region, region%help_fields%id_help_field_07, C%help_field_07)
    CALL create_help_field( region, region%help_fields%id_help_field_08, C%help_field_08)
    CALL create_help_field( region, region%help_fields%id_help_field_09, C%help_field_09)
    CALL create_help_field( region, region%help_fields%id_help_field_10, C%help_field_10)
    CALL create_help_field( region, region%help_fields%id_help_field_11, C%help_field_11)
    CALL create_help_field( region, region%help_fields%id_help_field_12, C%help_field_12)
    CALL create_help_field( region, region%help_fields%id_help_field_13, C%help_field_13)
    CALL create_help_field( region, region%help_fields%id_help_field_14, C%help_field_14)
    CALL create_help_field( region, region%help_fields%id_help_field_15, C%help_field_15)
    CALL create_help_field( region, region%help_fields%id_help_field_16, C%help_field_16)
    CALL create_help_field( region, region%help_fields%id_help_field_17, C%help_field_17)
    CALL create_help_field( region, region%help_fields%id_help_field_18, C%help_field_18)
    CALL create_help_field( region, region%help_fields%id_help_field_19, C%help_field_19)
    CALL create_help_field( region, region%help_fields%id_help_field_20, C%help_field_20)
    CALL create_help_field( region, region%help_fields%id_help_field_21, C%help_field_21)
    CALL create_help_field( region, region%help_fields%id_help_field_22, C%help_field_22)
    CALL create_help_field( region, region%help_fields%id_help_field_23, C%help_field_23)
    CALL create_help_field( region, region%help_fields%id_help_field_24, C%help_field_24)
    CALL create_help_field( region, region%help_fields%id_help_field_25, C%help_field_25)
    CALL create_help_field( region, region%help_fields%id_help_field_26, C%help_field_26)
    CALL create_help_field( region, region%help_fields%id_help_field_27, C%help_field_27)
    CALL create_help_field( region, region%help_fields%id_help_field_28, C%help_field_28)
    CALL create_help_field( region, region%help_fields%id_help_field_29, C%help_field_29)
    CALL create_help_field( region, region%help_fields%id_help_field_30, C%help_field_30)
    CALL create_help_field( region, region%help_fields%id_help_field_31, C%help_field_31)
    CALL create_help_field( region, region%help_fields%id_help_field_32, C%help_field_32)
    CALL create_help_field( region, region%help_fields%id_help_field_33, C%help_field_33)
    CALL create_help_field( region, region%help_fields%id_help_field_34, C%help_field_34)
    CALL create_help_field( region, region%help_fields%id_help_field_35, C%help_field_35)
    CALL create_help_field( region, region%help_fields%id_help_field_36, C%help_field_36)
    CALL create_help_field( region, region%help_fields%id_help_field_37, C%help_field_37)
    CALL create_help_field( region, region%help_fields%id_help_field_38, C%help_field_38)
    CALL create_help_field( region, region%help_fields%id_help_field_39, C%help_field_39)
    CALL create_help_field( region, region%help_fields%id_help_field_40, C%help_field_40)
    CALL create_help_field( region, region%help_fields%id_help_field_41, C%help_field_41)
    CALL create_help_field( region, region%help_fields%id_help_field_42, C%help_field_42)
    CALL create_help_field( region, region%help_fields%id_help_field_43, C%help_field_43)
    CALL create_help_field( region, region%help_fields%id_help_field_44, C%help_field_44)
    CALL create_help_field( region, region%help_fields%id_help_field_45, C%help_field_45)
    CALL create_help_field( region, region%help_fields%id_help_field_46, C%help_field_46)
    CALL create_help_field( region, region%help_fields%id_help_field_47, C%help_field_47)
    CALL create_help_field( region, region%help_fields%id_help_field_48, C%help_field_48)
    CALL create_help_field( region, region%help_fields%id_help_field_49, C%help_field_49)
    CALL create_help_field( region, region%help_fields%id_help_field_50, C%help_field_50)

    ! Leave definition mode:
    CALL handle_error(nf90_enddef( region%help_fields%ncid))

    ! Write the x, y, zeta, months, and lat/lon variable data
    CALL handle_error( nf90_put_var( region%help_fields%ncid, region%help_fields%id_var_x,        region%grid%x                             ))
    CALL handle_error( nf90_put_var( region%help_fields%ncid, region%help_fields%id_var_y,        region%grid%y                             ))
    CALL handle_error( nf90_put_var( region%help_fields%ncid, region%help_fields%id_var_zeta,     C%zeta                                    ))
    CALL handle_error( nf90_put_var( region%help_fields%ncid, region%help_fields%id_var_month,    (/1, 2, 3, 4, 5, 6, 7, 8, 9, 10, 11, 12/) ))
    CALL handle_error( nf90_put_var( region%help_fields%ncid, region%help_fields%id_var_z_ocean,  C%z_ocean                                 ))

    ! Synchronize with disk (otherwise it doesn't seem to work on a MAC)
    CALL handle_error(nf90_sync( region%help_fields%ncid))

    ! Close the file
    CALL close_netcdf_file( region%help_fields%ncid)

    ! Finalise routine path
    CALL finalise_routine( routine_name)

  END SUBROUTINE create_help_fields_file
  SUBROUTINE create_help_field( region, id_var, field_name)
    ! Add a data field to the help_fields file
    ! (NOTE: if you want to add an extra option, be sure to also add it to write_help_field!)

    IMPLICIT NONE

    ! Input variables:
    TYPE(type_model_region),        INTENT(INOUT) :: region
    INTEGER,                        INTENT(INOUT) :: id_var
    CHARACTER(LEN=*),               INTENT(IN)    :: field_name

    ! Local variables:
    CHARACTER(LEN=256), PARAMETER                 :: routine_name = 'create_help_field'
    INTEGER                                       :: x, y, z, m, t, zo

    ! Add routine to path
    CALL init_routine( routine_name)

    IF (.NOT. par%master) THEN
      CALL finalise_routine( routine_name)
      RETURN
    END IF

    ! Placeholders for the dimension ID's, for shorter code
    x  = region%help_fields%id_dim_x
    y  = region%help_fields%id_dim_y
    z  = region%help_fields%id_dim_zeta
    m  = region%help_fields%id_dim_month
    t  = region%help_fields%id_dim_time
    zo = region%help_fields%id_dim_z_ocean

    IF (field_name == 'none') THEN

    ! Fields with no time dimension
    ! =============================

    ! Lat/lon
    ELSEIF (field_name == 'lat') THEN
      CALL create_double_var( region%help_fields%ncid, 'lat',                      [x, y      ], id_var, long_name='Latitude',  units='degrees north')
    ELSEIF (field_name == 'lon') THEN
      CALL create_double_var( region%help_fields%ncid, 'lon',                      [x, y      ], id_var, long_name='Longitude', units='degrees east')

    ! Geothermal heat flux
    ELSEIF (field_name == 'GHF') THEN
      CALL create_double_var( region%help_fields%ncid, 'GHF',                      [x, y      ], id_var, long_name='Geothermal heat flux', units='J m^-2 yr^-1')

    ! Ice basins
    ELSEIF (field_name == 'basin_ID') THEN
      CALL create_int_var(    region%help_fields%ncid, 'basin_ID',                 [x, y      ], id_var, long_name='Basin ID')

    ! Basal inversion target velocity
    ELSEIF (field_name == 'BIV_target_velocity') THEN
      CALL create_double_var( region%help_fields%ncid, 'BIV_target_velocity',      [x, y      ], id_var, long_name='Basal inversion target velocity', units='m yr^-1')

    ! Forcing climates
    ELSEIF (field_name == 'GCM_Warm_T2m') THEN
      CALL create_double_var( region%help_fields%ncid, 'Warm_T2m',                 [x, y, m], id_var, long_name='Warm monthly mean 2-m air temperature', units='K')
    ELSEIF (field_name == 'GCM_Warm_Precip') THEN
      CALL create_double_var( region%help_fields%ncid, 'Warm_Precip',              [x, y, m], id_var, long_name='Warm monthly total precipitation', units='mm')
    ELSEIF (field_name == 'GCM_Cold_T2m') THEN
      CALL create_double_var( region%help_fields%ncid, 'Cold_T2m',                 [x, y, m], id_var, long_name='Cold monthly mean 2-m air temperature', units='K')
    ELSEIF (field_name == 'GCM_Cold_Precip') THEN
      CALL create_double_var( region%help_fields%ncid, 'Cold_Precip',              [x, y, m], id_var, long_name='Cold monthly total precipitation', units='mm')
    ELSEIF (field_name == 'GCM_PI_T2m') THEN
      CALL create_double_var( region%help_fields%ncid, 'Ref_PI_T2m',               [x, y, m], id_var, long_name='Ref PI monthly mean 2-m air temperature', units='K')
    ELSEIF (field_name == 'GCM_PI_Precip') THEN
      CALL create_double_var( region%help_fields%ncid, 'Ref_PI_Precip',            [x, y, m], id_var, long_name='Ref PI monthly total precipitation', units='mm')
    ELSEIF (field_name == 'PD_obs_T2m') THEN
      CALL create_double_var( region%help_fields%ncid, 'Base_PD_T2m',              [x, y, m], id_var, long_name='Base PD monthly mean 2-m air temperature', units='K')
    ELSEIF (field_name == 'PD_obs_Precip') THEN
      CALL create_double_var( region%help_fields%ncid, 'Base_PD_Precip',           [x, y, m], id_var, long_name='Base PD monthly total precipitation', units='mm')

    ! Forcing oceans
    ELSEIF (field_name == 'GCM_Warm_T_ocean_3D') THEN
      CALL create_double_var( region%help_fields%ncid, 'Warm_T_ocean_3D',          [x, y, zo], id_var, long_name='Warm 3-D ocean temperature', units='K')
    ELSEIF (field_name == 'GCM_Warm_S_ocean_3D') THEN
      CALL create_double_var( region%help_fields%ncid, 'Warm_S_ocean_3D',          [x, y, zo], id_var, long_name='Warm 3-D ocean salinity', units='PSU')
    ELSEIF (field_name == 'GCM_Cold_T_ocean_3D') THEN
      CALL create_double_var( region%help_fields%ncid, 'Cold_T_ocean_3D',          [x, y, zo], id_var, long_name='Cold 3-D ocean temperature', units='K')
    ELSEIF (field_name == 'GCM_Cold_S_ocean_3D') THEN
      CALL create_double_var( region%help_fields%ncid, 'Cold_S_ocean_3D',          [x, y, zo], id_var, long_name='Cold 3-D ocean salinity', units='PSU')
    ELSEIF (field_name == 'GCM_PI_T_ocean_3D') THEN
      CALL create_double_var( region%help_fields%ncid, 'Ref_PI_T_ocean_3D',        [x, y, zo], id_var, long_name='Ref PI 3-D ocean temperature', units='K')
    ELSEIF (field_name == 'GCM_PI_S_ocean_3D') THEN
      CALL create_double_var( region%help_fields%ncid, 'Ref_PI_S_ocean_3D',        [x, y, zo], id_var, long_name='Ref PI 3-D ocean salinity', units='PSU')
    ELSEIF (field_name == 'PD_obs_T_ocean_3D') THEN
      CALL create_double_var( region%help_fields%ncid, 'Base_PD_T_ocean_3D',       [x, y, zo], id_var, long_name='Base PD 3-D ocean temperature', units='K')
    ELSEIF (field_name == 'PD_obs_S_ocean_3D') THEN
      CALL create_double_var( region%help_fields%ncid, 'Base_PD_S_ocean_3D',       [x, y, zo], id_var, long_name='Base PD 3-D ocean salinity', units='PSU')

    ! Fields with a time dimension
    ! ============================

    ! Geometry
    ELSEIF (field_name == 'Hi') THEN
      CALL create_double_var( region%help_fields%ncid, 'Hi',                       [x, y,    t], id_var, long_name='Ice thickness', units='m')
    ELSEIF (field_name == 'Hb') THEN
      CALL create_double_var( region%help_fields%ncid, 'Hb',                       [x, y,    t], id_var, long_name='Bedrock elevation', units='m w.r.t PD sealevel')
    ELSEIF (field_name == 'Hs') THEN
      CALL create_double_var( region%help_fields%ncid, 'Hs',                       [x, y,    t], id_var, long_name='Surface elevation', units='m w.r.t PD sealevel')
    ELSEIF (field_name == 'SL') THEN
      CALL create_double_var( region%help_fields%ncid, 'SL',                       [x, y,    t], id_var, long_name='Geoid elevation', units='m w.r.t PD sealevel')
    ELSEIF (field_name == 'dHs_dx') THEN
      CALL create_double_var( region%help_fields%ncid, 'dHs_dx',                   [x, y,    t], id_var, long_name='Surface slope in x-direction', units='m/m')
    ELSEIF (field_name == 'dHs_dy') THEN
      CALL create_double_var( region%help_fields%ncid, 'dHs_dy',                   [x, y,    t], id_var, long_name='Surface slope in y-direction', units='m/m')

    ! Thermal properties
    ELSEIF (field_name == 'Ti') THEN
      CALL create_double_var( region%help_fields%ncid, 'Ti',                       [x, y, z, t], id_var, long_name='Englacial temperature', units='K')
    ELSEIF (field_name == 'Cpi') THEN
      CALL create_double_var( region%help_fields%ncid, 'Cpi',                      [x, y, z, t], id_var, long_name='Ice heat capacity', units='J kg^-1 K^-1')
    ELSEIF (field_name == 'Ki') THEN
      CALL create_double_var( region%help_fields%ncid, 'Ki',                       [x, y, z, t], id_var, long_name='Ice thermal conductivity', units='J m^-1 K^-1 yr^-1')
    ELSEIF (field_name == 'Ti_basal') THEN
      CALL create_double_var( region%help_fields%ncid, 'Ti_basal',                 [x, y,    t], id_var, long_name='Ice basal temperature', units='K')
    ELSEIF (field_name == 'Ti_pmp') THEN
      CALL create_double_var( region%help_fields%ncid, 'Ti_pmp',                   [x, y, z, t], id_var, long_name='Ice pressure melting point temperature', units='K')
    ELSEIF (field_name == 'A_flow_3D') THEN
      CALL create_double_var( region%help_fields%ncid, 'A_flow_3D',                [x, y, z, t], id_var, long_name='Ice flow factor', units='Pa^-3 y^-1')
    ELSEIF (field_name == 'A_flow_vav') THEN
      CALL create_double_var( region%help_fields%ncid, 'A_flow_vav',               [x, y,    t], id_var, long_name='Vertically averaged ice flow factor', units='Pa^-3 y^-1')
    ELSEIF (field_name == 'Ti_base_rel') THEN
      CALL create_double_var( region%help_fields%ncid, 'Ti_base_rel',              [x, y,    t], id_var, long_name='Basal temperature relative to pressure melting point', units='K')

    ! Velocity fields
    ELSEIF (field_name == 'u_3D') THEN
      CALL create_double_var( region%help_fields%ncid, 'u_3D',                     [x, y, z, t], id_var, long_name='3D ice x-velocity', units='m/yr')
    ELSEIF (field_name == 'v_3D') THEN
      CALL create_double_var( region%help_fields%ncid, 'v_3D',                     [x, y, z, t], id_var, long_name='3D ice y-velocity', units='m/yr')
    ELSEIF (field_name == 'w_3D') THEN
      CALL create_double_var( region%help_fields%ncid, 'w_3D',                     [x, y, z, t], id_var, long_name='3D ice z-velocity', units='m/yr')
    ELSEIF (field_name == 'u_vav') THEN
      CALL create_double_var( region%help_fields%ncid, 'u_vav',                    [x, y,    t], id_var, long_name='Vertically averaged ice x-velocity', units='m/yr')
    ELSEIF (field_name == 'v_vav') THEN
      CALL create_double_var( region%help_fields%ncid, 'v_vav',                    [x, y,    t], id_var, long_name='Vertically averaged ice x-velocity', units='m/yr')
    ELSEIF (field_name == 'uabs_vav') THEN
      CALL create_double_var( region%help_fields%ncid, 'uabs_vav',                 [x, y,    t], id_var, long_name='Vertically averaged ice velocity', units='m/yr')
    ELSEIF (field_name == 'u_surf') THEN
      CALL create_double_var( region%help_fields%ncid, 'u_surf',                   [x, y,    t], id_var, long_name='Surface ice x-velocity', units='m/yr')
    ELSEIF (field_name == 'v_surf') THEN
      CALL create_double_var( region%help_fields%ncid, 'v_surf',                   [x, y,    t], id_var, long_name='Surface ice y-velocity', units='m/yr')
    ELSEIF (field_name == 'uabs_surf') THEN
      CALL create_double_var( region%help_fields%ncid, 'uabs_surf',                [x, y,    t], id_var, long_name='Surface ice velocity', units='m/yr')
    ELSEIF (field_name == 'u_base') THEN
      CALL create_double_var( region%help_fields%ncid, 'u_base',                   [x, y,    t], id_var, long_name='Basal ice x-velocity', units='m/yr')
    ELSEIF (field_name == 'v_base') THEN
      CALL create_double_var( region%help_fields%ncid, 'v_base',                   [x, y,    t], id_var, long_name='Basal ice y-velocity', units='m/yr')
    ELSEIF (field_name == 'uabs_base') THEN
      CALL create_double_var( region%help_fields%ncid, 'uabs_base',                [x, y,    t], id_var, long_name='Basal ice velocity', units='m/yr')
    ELSEIF (field_name == 'R_shear') THEN
      CALL create_double_var( region%help_fields%ncid, 'R_shear',                  [x, y,    t], id_var, long_name='Shearing ratio; 1 = full shearing, 0 = full sliding')

    ! Climate
    ELSEIF (field_name == 'T2m') THEN
      CALL create_double_var( region%help_fields%ncid, 'T2m',                      [x, y, m, t], id_var, long_name='Monthly mean 2-m air temperature', units='K')
    ELSEIF (field_name == 'T2m_year') THEN
      CALL create_double_var( region%help_fields%ncid, 'T2m_year',                 [x, y,    t], id_var, long_name='Annual mean 2-m air temperature', units='K')
    ELSEIF (field_name == 'Precip') THEN
      CALL create_double_var( region%help_fields%ncid, 'Precip',                   [x, y, m, t], id_var, long_name='Monthly total precipitation', units='mm')
    ELSEIF (field_name == 'Precip_year') THEN
      CALL create_double_var( region%help_fields%ncid, 'Precip_year',              [x, y,    t], id_var, long_name='Annual total precipitation', units='mm')
    ELSEIF (field_name == 'Wind_WE') THEN
      CALL create_double_var( region%help_fields%ncid, 'Wind_WE',                  [x, y, m, t], id_var, long_name='Monthly mean zonal wind', units='m/s')
    ELSEIF (field_name == 'Wind_WE_year') THEN
      CALL create_double_var( region%help_fields%ncid, 'Wind_WE_year',             [x, y,    t], id_var, long_name='Annual mean zonal wind', units='m/s')
    ELSEIF (field_name == 'Wind_SN') THEN
      CALL create_double_var( region%help_fields%ncid, 'Wind_SN',                  [x, y, m, t], id_var, long_name='Monthly mean meridional wind', units='m/s')
    ELSEIF (field_name == 'Wind_SN_year') THEN
      CALL create_double_var( region%help_fields%ncid, 'Wind_SN_year',             [x, y,    t], id_var, long_name='Annual mean meridional wind', units='m/s')

    ! Mass balance
    ELSEIF (field_name == 'SMB') THEN
      CALL create_double_var( region%help_fields%ncid, 'SMB',                      [x, y, m, t], id_var, long_name='Monthly surface mass balance', units='m ice equivalent')
    ELSEIF (field_name == 'SMB_year') THEN
      CALL create_double_var( region%help_fields%ncid, 'SMB_year',                 [x, y,    t], id_var, long_name='Annual surface mass balance', units='m ice equivalent')
    ELSEIF (field_name == 'Snowfall') THEN
      CALL create_double_var( region%help_fields%ncid, 'Snowfall',                 [x, y, m, t], id_var, long_name='Monthly total snowfall', units='m water equivalent')
    ELSEIF (field_name == 'Snowfall_year') THEN
      CALL create_double_var( region%help_fields%ncid, 'Snowfall_year',            [x, y,    t], id_var, long_name='Annual total snowfall', units='m water equivalent')
    ELSEIF (field_name == 'Rainfall') THEN
      CALL create_double_var( region%help_fields%ncid, 'Rainfall',                 [x, y, m, t], id_var, long_name='Monthly total rainfall', units='m water equivalent')
    ELSEIF (field_name == 'Rainfall_year') THEN
      CALL create_double_var( region%help_fields%ncid, 'Rainfall_year',            [x, y,    t], id_var, long_name='Annual total rainfall', units='m water equivalent')
    ELSEIF (field_name == 'AddedFirn') THEN
      CALL create_double_var( region%help_fields%ncid, 'AddedFirn',                [x, y, m, t], id_var, long_name='Monthly total added firn', units='m water equivalent')
    ELSEIF (field_name == 'AddedFirn_year') THEN
      CALL create_double_var( region%help_fields%ncid, 'AddedFirn_year',           [x, y,    t], id_var, long_name='Annual total added firn', units='m water equivalent')
    ELSEIF (field_name == 'Refreezing') THEN
      CALL create_double_var( region%help_fields%ncid, 'Refreezing',               [x, y, m, t], id_var, long_name='Monthly total refreezing', units='m water equivalent')
    ELSEIF (field_name == 'Refreezing_year') THEN
      CALL create_double_var( region%help_fields%ncid, 'Refreezing_year',          [x, y,    t], id_var, long_name='Annual total refreezing', units='m water equivalent')
    ELSEIF (field_name == 'Runoff') THEN
      CALL create_double_var( region%help_fields%ncid, 'Runoff',                   [x, y, m, t], id_var, long_name='Monthly total runoff', units='m water equivalent')
    ELSEIF (field_name == 'Runoff_year') THEN
      CALL create_double_var( region%help_fields%ncid, 'Runoff_year',              [x, y,    t], id_var, long_name='Annual total runoff', units='m water equivalent')
    ELSEIF (field_name == 'Albedo') THEN
      CALL create_double_var( region%help_fields%ncid, 'Albedo',                   [x, y, m, t], id_var, long_name='Monthly mean albedo')
    ELSEIF (field_name == 'Albedo_year') THEN
      CALL create_double_var( region%help_fields%ncid, 'Albedo_year',              [x, y,    t], id_var, long_name='Annual mean albedo')
    ELSEIF (field_name == 'FirnDepth') THEN
      CALL create_double_var( region%help_fields%ncid, 'FirnDepth',                [x, y, m, t], id_var, long_name='Monthly mean firn layer depth', units='m water equivalent')
    ELSEIF (field_name == 'FirnDepth_year') THEN
      CALL create_double_var( region%help_fields%ncid, 'FirnDepth_year',           [x, y,    t], id_var, long_name='Annual mean firn layer depth', units='m water equivalent')

    ! Masks
    ELSEIF (field_name == 'mask') THEN
      CALL create_int_var(    region%help_fields%ncid, 'mask',                     [x, y,    t], id_var, long_name='mask')
    ELSEIF (field_name == 'mask_land') THEN
      CALL create_int_var(    region%help_fields%ncid, 'mask_land',                [x, y,    t], id_var, long_name='land mask')
    ELSEIF (field_name == 'mask_ocean') THEN
      CALL create_int_var(    region%help_fields%ncid, 'mask_ocean',               [x, y,    t], id_var, long_name='ocean mask')
    ELSEIF (field_name == 'mask_lake') THEN
      CALL create_int_var(    region%help_fields%ncid, 'mask_lake',                [x, y,    t], id_var, long_name='lake mask')
    ELSEIF (field_name == 'mask_ice') THEN
      CALL create_int_var(    region%help_fields%ncid, 'mask_ice',                 [x, y,    t], id_var, long_name='ice mask')
    ELSEIF (field_name == 'mask_sheet') THEN
      CALL create_int_var(    region%help_fields%ncid, 'mask_sheet',               [x, y,    t], id_var, long_name='sheet mask')
    ELSEIF (field_name == 'mask_shelf') THEN
      CALL create_int_var(    region%help_fields%ncid, 'mask_shelf',               [x, y,    t], id_var, long_name='shelf mask')

    ! Basal hydrology and roughness
    ELSEIF (field_name == 'pore_water_pressure') THEN
      CALL create_double_var( region%help_fields%ncid, 'pore_water_pressure',      [x, y,    t], id_var, long_name='pore water pressure', units='Pa')
    ELSEIF (field_name == 'effective_pressure' .OR. field_name == 'Neff') THEN
      CALL create_double_var( region%help_fields%ncid, 'effective_pressure',       [x, y,    t], id_var, long_name='effective basal pressure', units='Pa')
    ELSEIF (field_name == 'phi_fric') THEN
      CALL create_double_var( region%help_fields%ncid, 'phi_fric',                 [x, y,    t], id_var, long_name='till friction angle', units='degrees')
    ELSEIF (field_name == 'tau_yield') THEN
      CALL create_double_var( region%help_fields%ncid, 'tau_yield',                [x, y,    t], id_var, long_name='basal yield stress', units='Pa')
    ELSEIF (field_name == 'alpha_sq') THEN
      CALL create_double_var( region%help_fields%ncid, 'alpha_sq',                 [x, y,    t], id_var, long_name='Coulomb-law friction coefficient', units='unitless')
    ELSEIF (field_name == 'beta_sq') THEN
      CALL create_double_var( region%help_fields%ncid, 'beta_sq',                  [x, y,    t], id_var, long_name='Power-law friction coefficient', units='Pa m^−1/3 yr^1/3')

    ! Isotopes
    ELSEIF (field_name == 'iso_ice') THEN
      CALL create_double_var( region%help_fields%ncid, 'iso_ice',                  [x, y,    t], id_var, long_name='Vertically averaged ice d18O', units='per mille')
    ELSEIF (field_name == 'iso_surf') THEN
      CALL create_double_var( region%help_fields%ncid, 'iso_surf',                 [x, y,    t], id_var, long_name='d18O of precipitation', units='per mille')

    ! GIA
    ELSEIF (field_name == 'dHb') THEN
      CALL create_double_var( region%help_fields%ncid, 'dHb',                      [x, y,    t], id_var, long_name='Change in bedrock elevation w.r.t. PD', units='m')

    ! Oceans and basal melt
    ELSEIF (field_name == 'BMB') THEN
      CALL create_double_var( region%help_fields%ncid, 'BMB',                      [x, y,    t], id_var, long_name='Annual basal mass balance', units='m ice equivalent')
    ELSEIF (field_name == 'BMB_sheet') THEN
      CALL create_double_var( region%help_fields%ncid, 'BMB_sheet',                [x, y,    t], id_var, long_name='Annual basal mass balance for grounded ice', units='m ice equivalent')
    ELSEIF (field_name == 'BMB_shelf') THEN
      CALL create_double_var( region%help_fields%ncid, 'BMB_shelf',                [x, y,    t], id_var, long_name='Annual basal mass balance for floating ice', units='m ice equivalent')
    ELSEIF (field_name == 'T_ocean_3D') THEN
      CALL create_double_var( region%help_fields%ncid, 'T_ocean_3D',               [x, y, zo, t], id_var, long_name='3-D ocean temperature', units='K')
    ELSEIF (field_name == 'S_ocean_3D') THEN
      CALL create_double_var( region%help_fields%ncid, 'S_ocean_3D',               [x, y, zo, t], id_var, long_name='3-D ocean salinity', units='PSU')
    ELSEIF (field_name == 'PICO_boxes') THEN
      CALL create_int_var(    region%help_fields%ncid, 'PICO_boxes',               [x, y,    t], id_Var, long_name='PICO ocean boxes')

    ELSE
      CALL crash('unknown field name "' // TRIM(field_name) // '"!')
    END IF

    ! Finalise routine path
    CALL finalise_routine( routine_name)

  END SUBROUTINE create_help_field
  SUBROUTINE create_debug_file( region)
    ! Create the debug NetCDF file; a lot of data fields but no time dimension.

    USE data_types_netcdf_module, ONLY: type_netcdf_debug

    IMPLICIT NONE

    ! Input variables:
    TYPE(type_model_region),        INTENT(INOUT) :: region

    ! Local variables:
    CHARACTER(LEN=256), PARAMETER                 :: routine_name = 'create_debug_file'
    TYPE(type_netcdf_debug)                       :: debug_temp
    CHARACTER(LEN=20)                             :: short_filename
    INTEGER                                       :: n
    LOGICAL                                       :: file_exists
    INTEGER                                       :: x, y, z, m, ncid

    ! Add routine to path
    CALL init_routine( routine_name)

    IF (.NOT. par%master) THEN
      CALL finalise_routine( routine_name)
      RETURN
    END IF

    IF (.NOT. C%do_write_debug_data) THEN
      CALL finalise_routine( routine_name)
      RETURN
    END IF

    ! Determine debug NetCDF filename for this model region
    short_filename = 'debug_NAM.nc'
    short_filename(7:9) = region%name
    DO n = 1, 256
      debug_temp%filename(n:n) = ' '
    END DO
    debug_temp%filename = TRIM(C%output_dir) // TRIM(short_filename)

    ! Create a new restart file if none exists and, to prevent loss of data,
    ! stop with an error message if one already exists (not when differences are considered):
    INQUIRE(EXIST=file_exists, FILE = TRIM(debug_temp%filename))
    IF (file_exists) THEN
      CALL crash('file "' // TRIM( debug_temp%filename) // '" already exists!')
    END IF

    ! Create netCDF file
    !WRITE(0,*) ' Creating new NetCDF output file at ', TRIM( debug_temp%filename)
    CALL handle_error(nf90_create(debug_temp%filename,IOR(nf90_clobber,nf90_share),ncid))

    debug_temp%ncid = ncid

    ! Define dimensions:
    CALL create_dim( ncid, debug_temp%name_dim_x,         region%grid%nx,     debug_temp%id_dim_x         )
    CALL create_dim( ncid, debug_temp%name_dim_y,         region%grid%ny,     debug_temp%id_dim_y         )
    CALL create_dim( ncid, debug_temp%name_dim_zeta,      C%nZ,               debug_temp%id_dim_zeta      ) ! Scaled vertical coordinate
    CALL create_dim( ncid, debug_temp%name_dim_month,     12,                 debug_temp%id_dim_month     ) ! Months (for monthly data)

    ! Placeholders for the dimension ID's, for shorter code
    x = debug_temp%id_dim_x
    y = debug_temp%id_dim_y
    z = debug_temp%id_dim_zeta
    m = debug_temp%id_dim_month

    ! Define variables:
    ! The order of the CALL statements for the different variables determines their
    ! order of appearence in the netcdf file.

    ! Dimension variables: zeta, month, time
    CALL create_double_var( ncid, debug_temp%name_var_x,                [x         ], debug_temp%id_var_x,                long_name='X-coordinate', units='m')
    CALL create_double_var( ncid, debug_temp%name_var_y,                [   y      ], debug_temp%id_var_y,                long_name='Y-coordinate', units='m')
    CALL create_double_var( ncid, debug_temp%name_var_zeta,             [      z   ], debug_temp%id_var_zeta,             long_name='Vertical scaled coordinate', units='unitless')
    CALL create_double_var( ncid, debug_temp%name_var_month,            [         m], debug_temp%id_var_month,            long_name='Month', units='1-12'    )

    ! Dummy variables (useful for debugging)
    CALL create_int_var(    ncid, debug_temp%name_var_int_2D_01,        [x, y      ], debug_temp%id_var_int_2D_01,        long_name='2D int variable 01')
    CALL create_int_var(    ncid, debug_temp%name_var_int_2D_02,        [x, y      ], debug_temp%id_var_int_2D_02,        long_name='2D int variable 02')
    CALL create_int_var(    ncid, debug_temp%name_var_int_2D_03,        [x, y      ], debug_temp%id_var_int_2D_03,        long_name='2D int variable 03')
    CALL create_int_var(    ncid, debug_temp%name_var_int_2D_04,        [x, y      ], debug_temp%id_var_int_2D_04,        long_name='2D int variable 04')
    CALL create_int_var(    ncid, debug_temp%name_var_int_2D_05,        [x, y      ], debug_temp%id_var_int_2D_05,        long_name='2D int variable 05')
    CALL create_int_var(    ncid, debug_temp%name_var_int_2D_06,        [x, y      ], debug_temp%id_var_int_2D_06,        long_name='2D int variable 06')
    CALL create_int_var(    ncid, debug_temp%name_var_int_2D_07,        [x, y      ], debug_temp%id_var_int_2D_07,        long_name='2D int variable 07')
    CALL create_int_var(    ncid, debug_temp%name_var_int_2D_08,        [x, y      ], debug_temp%id_var_int_2D_08,        long_name='2D int variable 08')
    CALL create_int_var(    ncid, debug_temp%name_var_int_2D_09,        [x, y      ], debug_temp%id_var_int_2D_09,        long_name='2D int variable 09')
    CALL create_int_var(    ncid, debug_temp%name_var_int_2D_10,        [x, y      ], debug_temp%id_var_int_2D_10,        long_name='2D int variable 10')

    CALL create_double_var( ncid, debug_temp%name_var_dp_2D_01,         [x, y      ], debug_temp%id_var_dp_2D_01,         long_name='2D dp variable 01')
    CALL create_double_var( ncid, debug_temp%name_var_dp_2D_02,         [x, y      ], debug_temp%id_var_dp_2D_02,         long_name='2D dp variable 02')
    CALL create_double_var( ncid, debug_temp%name_var_dp_2D_03,         [x, y      ], debug_temp%id_var_dp_2D_03,         long_name='2D dp variable 03')
    CALL create_double_var( ncid, debug_temp%name_var_dp_2D_04,         [x, y      ], debug_temp%id_var_dp_2D_04,         long_name='2D dp variable 04')
    CALL create_double_var( ncid, debug_temp%name_var_dp_2D_05,         [x, y      ], debug_temp%id_var_dp_2D_05,         long_name='2D dp variable 05')
    CALL create_double_var( ncid, debug_temp%name_var_dp_2D_06,         [x, y      ], debug_temp%id_var_dp_2D_06,         long_name='2D dp variable 06')
    CALL create_double_var( ncid, debug_temp%name_var_dp_2D_07,         [x, y      ], debug_temp%id_var_dp_2D_07,         long_name='2D dp variable 07')
    CALL create_double_var( ncid, debug_temp%name_var_dp_2D_08,         [x, y      ], debug_temp%id_var_dp_2D_08,         long_name='2D dp variable 08')
    CALL create_double_var( ncid, debug_temp%name_var_dp_2D_09,         [x, y      ], debug_temp%id_var_dp_2D_09,         long_name='2D dp variable 09')
    CALL create_double_var( ncid, debug_temp%name_var_dp_2D_10,         [x, y      ], debug_temp%id_var_dp_2D_10,         long_name='2D dp variable 10')
    CALL create_double_var( ncid, debug_temp%name_var_dp_2D_11,         [x, y      ], debug_temp%id_var_dp_2D_11,         long_name='2D dp variable 11')
    CALL create_double_var( ncid, debug_temp%name_var_dp_2D_12,         [x, y      ], debug_temp%id_var_dp_2D_12,         long_name='2D dp variable 12')
    CALL create_double_var( ncid, debug_temp%name_var_dp_2D_13,         [x, y      ], debug_temp%id_var_dp_2D_13,         long_name='2D dp variable 13')
    CALL create_double_var( ncid, debug_temp%name_var_dp_2D_14,         [x, y      ], debug_temp%id_var_dp_2D_14,         long_name='2D dp variable 14')
    CALL create_double_var( ncid, debug_temp%name_var_dp_2D_15,         [x, y      ], debug_temp%id_var_dp_2D_15,         long_name='2D dp variable 15')
    CALL create_double_var( ncid, debug_temp%name_var_dp_2D_16,         [x, y      ], debug_temp%id_var_dp_2D_16,         long_name='2D dp variable 16')
    CALL create_double_var( ncid, debug_temp%name_var_dp_2D_17,         [x, y      ], debug_temp%id_var_dp_2D_17,         long_name='2D dp variable 17')
    CALL create_double_var( ncid, debug_temp%name_var_dp_2D_18,         [x, y      ], debug_temp%id_var_dp_2D_18,         long_name='2D dp variable 18')
    CALL create_double_var( ncid, debug_temp%name_var_dp_2D_19,         [x, y      ], debug_temp%id_var_dp_2D_19,         long_name='2D dp variable 19')
    CALL create_double_var( ncid, debug_temp%name_var_dp_2D_20,         [x, y      ], debug_temp%id_var_dp_2D_20,         long_name='2D dp variable 20')

    CALL create_double_var( ncid, debug_temp%name_var_dp_3D_01,         [x, y, z   ], debug_temp%id_var_dp_3D_01,         long_name='3D dp variable 01')
    CALL create_double_var( ncid, debug_temp%name_var_dp_3D_02,         [x, y, z   ], debug_temp%id_var_dp_3D_02,         long_name='3D dp variable 02')
    CALL create_double_var( ncid, debug_temp%name_var_dp_3D_03,         [x, y, z   ], debug_temp%id_var_dp_3D_03,         long_name='3D dp variable 03')
    CALL create_double_var( ncid, debug_temp%name_var_dp_3D_04,         [x, y, z   ], debug_temp%id_var_dp_3D_04,         long_name='3D dp variable 04')
    CALL create_double_var( ncid, debug_temp%name_var_dp_3D_05,         [x, y, z   ], debug_temp%id_var_dp_3D_05,         long_name='3D dp variable 05')
    CALL create_double_var( ncid, debug_temp%name_var_dp_3D_06,         [x, y, z   ], debug_temp%id_var_dp_3D_06,         long_name='3D dp variable 06')
    CALL create_double_var( ncid, debug_temp%name_var_dp_3D_07,         [x, y, z   ], debug_temp%id_var_dp_3D_07,         long_name='3D dp variable 07')
    CALL create_double_var( ncid, debug_temp%name_var_dp_3D_08,         [x, y, z   ], debug_temp%id_var_dp_3D_08,         long_name='3D dp variable 08')
    CALL create_double_var( ncid, debug_temp%name_var_dp_3D_09,         [x, y, z   ], debug_temp%id_var_dp_3D_09,         long_name='3D dp variable 09')
    CALL create_double_var( ncid, debug_temp%name_var_dp_3D_10,         [x, y, z   ], debug_temp%id_var_dp_3D_10,         long_name='3D dp variable 10')

    CALL create_double_var( ncid, debug_temp%name_var_dp_2D_monthly_01, [x, y,    m], debug_temp%id_var_dp_2D_monthly_01, long_name='2D_monthly dp variable 01')
    CALL create_double_var( ncid, debug_temp%name_var_dp_2D_monthly_02, [x, y,    m], debug_temp%id_var_dp_2D_monthly_02, long_name='2D_monthly dp variable 02')
    CALL create_double_var( ncid, debug_temp%name_var_dp_2D_monthly_03, [x, y,    m], debug_temp%id_var_dp_2D_monthly_03, long_name='2D_monthly dp variable 03')
    CALL create_double_var( ncid, debug_temp%name_var_dp_2D_monthly_04, [x, y,    m], debug_temp%id_var_dp_2D_monthly_04, long_name='2D_monthly dp variable 04')
    CALL create_double_var( ncid, debug_temp%name_var_dp_2D_monthly_05, [x, y,    m], debug_temp%id_var_dp_2D_monthly_05, long_name='2D_monthly dp variable 05')
    CALL create_double_var( ncid, debug_temp%name_var_dp_2D_monthly_06, [x, y,    m], debug_temp%id_var_dp_2D_monthly_06, long_name='2D_monthly dp variable 06')
    CALL create_double_var( ncid, debug_temp%name_var_dp_2D_monthly_07, [x, y,    m], debug_temp%id_var_dp_2D_monthly_07, long_name='2D_monthly dp variable 07')
    CALL create_double_var( ncid, debug_temp%name_var_dp_2D_monthly_08, [x, y,    m], debug_temp%id_var_dp_2D_monthly_08, long_name='2D_monthly dp variable 08')
    CALL create_double_var( ncid, debug_temp%name_var_dp_2D_monthly_09, [x, y,    m], debug_temp%id_var_dp_2D_monthly_09, long_name='2D_monthly dp variable 09')
    CALL create_double_var( ncid, debug_temp%name_var_dp_2D_monthly_10, [x, y,    m], debug_temp%id_var_dp_2D_monthly_10, long_name='2D_monthly dp variable 10')

    ! Leave definition mode:
    CALL handle_error(nf90_enddef( ncid))

    ! Write the x, y, zeta, months, and lat/lon variable data
    CALL handle_error( nf90_put_var( ncid, debug_temp%id_var_x,        region%grid%x                            ))
    CALL handle_error( nf90_put_var( ncid, debug_temp%id_var_y,        region%grid%y                            ))
    CALL handle_error( nf90_put_var( ncid, debug_temp%id_var_month,    (/1, 2, 3, 4, 5, 6, 7, 8, 9, 10, 11, 12/)))

    ! Synchronize with disk (otherwise it doesn't seem to work on a MAC)
    CALL handle_error(nf90_sync( ncid))

    ! Close the file
    CALL close_netcdf_file(ncid)

    ! Copy data to the relevant debug structure
    IF     (region%name == 'NAM') THEN
      debug_NAM%netcdf = debug_temp
    ELSEIF (region%name == 'EAS') THEN
      debug_EAS%netcdf = debug_temp
    ELSEIF (region%name == 'GRL') THEN
      debug_GRL%netcdf = debug_temp
    ELSEIF (region%name == 'ANT') THEN
      debug_ANT%netcdf = debug_temp
    END IF

    ! Finalise routine path
    CALL finalise_routine( routine_name)

  END SUBROUTINE create_debug_file
  SUBROUTINE create_resource_tracking_file( netcdf)
    ! Create the resource tracking output file

    USE configuration_module, ONLY: resource_tracker

    IMPLICIT NONE

    ! Input variables:
    TYPE(type_netcdf_resource_tracker), INTENT(INOUT) :: netcdf

    ! Local variables:
    CHARACTER(LEN=256), PARAMETER                     :: routine_name = 'create_resource_tracking_file'
    LOGICAL                                           :: file_exists
    INTEGER                                           :: t,nl
    INTEGER                                           :: i,n
    CHARACTER(LEN=256)                                :: var_name, long_name

    IF (.NOT. par%master) RETURN

    ! Set time frame index to 1
    netcdf%ti = 1

    ! Create a new file if none exists and, to prevent loss of data,
    ! stop with an error message if one already exists (not when differences are considered):
    netcdf%filename = TRIM(C%output_dir) // '/resource_tracking.nc'
    INQUIRE(EXIST=file_exists, FILE = TRIM(netcdf%filename))
    IF (file_exists) THEN
      CALL crash('file "' // TRIM( netcdf%filename) // '" already exists!')
    END IF

    ! Create netCDF file
    !WRITE(0,*) ' Creating new NetCDF output file at ', TRIM( netcdf%filename)
    CALL handle_error( nf90_create( netcdf%filename, IOR( nf90_clobber, nf90_share), netcdf%ncid))

    ! Define dimensions:
    CALL create_dim( netcdf%ncid, netcdf%name_dim_time       , nf90_unlimited, netcdf%id_dim_time       )
    CALL create_dim( netcdf%ncid, netcdf%name_dim_name_length, 1024          , netcdf%id_dim_name_length)

    ! Placeholders for the dimension ID's, for shorter code
    t  = netcdf%id_dim_time
    nl = netcdf%id_dim_name_length

    ! Define variables:
    ! The order of the CALL statements for the different variables determines their
    ! order of appearence in the netcdf file.

    ! Dimension variables: time
    CALL create_double_var( netcdf%ncid, netcdf%name_var_time, [t], netcdf%id_var_time, long_name='Time', units='years'   )

    ! Actual variables
    ! ================

    n = SIZE( resource_tracker)

    ALLOCATE( netcdf%id_vars(      n))
    ALLOCATE( netcdf%id_var_names( n))

    DO i = 1, n

      ! Subroutine name
      ! ===============

      ! Generate variable name (name_00001, name_00002, etc.)
      var_name(  1:256) = ' '
      long_name( 1:256) = ' '
      IF     (i < 10) THEN
        WRITE( var_name ,'(A,I1)') 'name_0000', i
      ELSEIF (i < 100) THEN
        WRITE( var_name,'(A,I2)') 'name_000', i
      ELSEIF (i < 1000) THEN
        WRITE( var_name,'(A,I3)') 'name_00', i
      ELSEIF (i < 10000) THEN
        WRITE( var_name,'(A,I4)') 'name_0', i
      ELSEIF (i < 100000) THEN
        WRITE( var_name,'(A,I5)') 'name_', i
      END IF

      WRITE( long_name,'(A,I1)') 'Full name of subroutine #', i

      ! Create the variable in the NetCDF file
      CALL create_int_var( netcdf%ncid, var_name, [nl], netcdf%id_var_names( i),  long_name = long_name)

      ! Computation time
      ! ================

      ! Generate variable name (tcomp_00001, tcomp_00002, etc.)
      var_name(  1:256) = ' '
      long_name( 1:256) = ' '
      IF     (i < 10) THEN
        WRITE( var_name ,'(A,I1)') 'tcomp_0000', i
      ELSEIF (i < 100) THEN
        WRITE( var_name,'(A,I2)') 'tcomp_000', i
      ELSEIF (i < 1000) THEN
        WRITE( var_name,'(A,I3)') 'tcomp_00', i
      ELSEIF (i < 10000) THEN
        WRITE( var_name,'(A,I4)') 'tcomp_0', i
      ELSEIF (i < 100000) THEN
        WRITE( var_name,'(A,I5)') 'tcomp_', i
      END IF

      WRITE( long_name,'(A,I1)') 'Computation time for subroutine #', i

      ! Create the variable in the NetCDF file
      CALL create_double_var( netcdf%ncid, var_name, [t], netcdf%id_vars( i),  long_name = long_name, units = 's', missing_value = 0._dp)

    END DO

    ! Leave definition mode:
    CALL handle_error(nf90_enddef( netcdf%ncid))

    ! Synchronize with disk (otherwise it doesn't seem to work on a MAC)
    CALL handle_error(nf90_sync( netcdf%ncid))

    ! Close the file
    CALL close_netcdf_file(netcdf%ncid)

  END SUBROUTINE create_resource_tracking_file
  SUBROUTINE create_SELEN_output_file( SELEN)
    ! Create a new NetCDF output file for SELEN (on the irregular global mesh)

    IMPLICIT NONE

    ! Input variables:
    TYPE(type_SELEN_global),        INTENT(INOUT) :: SELEN

    ! Local variables:
    CHARACTER(LEN=256), PARAMETER                 :: routine_name = 'create_SELEN_output_file'
    LOGICAL                                       :: file_exists
    INTEGER                                       :: vi, ti, ci, three, time

    ! Add routine to path
    CALL init_routine( routine_name)

    IF (.NOT. par%master) THEN
      CALL finalise_routine( routine_name)
      RETURN
    END IF

    ! Set time frame index to 1
    SELEN%output%ti = 1

    ! Set output filename
    SELEN%output%filename = TRIM(C%output_dir) // 'SELEN_output.nc'

    ! Create a new restart file if none exists and, to prevent loss of data,
    ! stop with an error message if one already exists (not when differences are considered):
    INQUIRE(EXIST=file_exists, FILE = TRIM(SELEN%output%filename))
    IF(file_exists) THEN
      CALL crash('file "' // TRIM( SELEN%output%filename) // '" already exists!')
    END IF

    ! Create netCDF file
    CALL handle_error(nf90_create(SELEN%output%filename,IOR(nf90_clobber,nf90_share),SELEN%output%ncid))

    ! Mesh data
    ! =========

    ! Define dimensions
    CALL create_dim( SELEN%output%ncid, SELEN%output%name_dim_vi,           SELEN%mesh%nV,           SELEN%output%id_dim_vi          ) ! Vertex indices
    CALL create_dim( SELEN%output%ncid, SELEN%output%name_dim_ti,           SELEN%mesh%nTri,         SELEN%output%id_dim_ti          ) ! Triangle indices
    CALL create_dim( SELEN%output%ncid, SELEN%output%name_dim_ci,           SELEN%mesh%nC_mem,       SELEN%output%id_dim_ci          ) ! Connection indices
    CALL create_dim( SELEN%output%ncid, SELEN%output%name_dim_three,        3,                       SELEN%output%id_dim_three       ) ! 3 (each vertex has three coordinates, each triangle has three vertices)

    ! Placeholders for the dimension ID's, for shorter code
    vi        = SELEN%output%id_dim_vi
    ti        = SELEN%output%id_dim_ti
    ci        = SELEN%output%id_dim_ci
    three     = SELEN%output%id_dim_three

    ! Define variables
    CALL create_double_var( SELEN%output%ncid, SELEN%output%name_var_V,                [vi,  three], SELEN%output%id_var_V,                long_name='Vertex coordinates', units='m')
    CALL create_int_var(    SELEN%output%ncid, SELEN%output%name_var_Tri,              [ti,  three], SELEN%output%id_var_Tri,              long_name='Vertex indices')
    CALL create_int_var(    SELEN%output%ncid, SELEN%output%name_var_nC,               [vi        ], SELEN%output%id_var_nC,               long_name='Number of connected vertices')
    CALL create_int_var(    SELEN%output%ncid, SELEN%output%name_var_C,                [vi,  ci   ], SELEN%output%id_var_C,                long_name='Indices of connected vertices')
    CALL create_int_var(    SELEN%output%ncid, SELEN%output%name_var_niTri,            [vi        ], SELEN%output%id_var_niTri,            long_name='Number of inverse triangles')
    CALL create_int_var(    SELEN%output%ncid, SELEN%output%name_var_iTri,             [vi,  ci   ], SELEN%output%id_var_iTri,             long_name='Indices of inverse triangles')

    ! Model output
    ! ============

    ! Define dimensions
    CALL create_dim( SELEN%output%ncid, SELEN%output%name_dim_time,  nf90_unlimited, SELEN%output%id_dim_time ) ! Time frames

    ! Placeholders for the dimension ID's, for shorter code
    time  = SELEN%output%id_dim_time

    ! Define dimension variables
    CALL create_double_var( SELEN%output%ncid, SELEN%output%name_var_time,  [time  ], SELEN%output%id_var_time,  long_name='Time', units='years')

    ! Define model data variables
    CALL create_double_var( SELEN%output%ncid, SELEN%output%name_var_lat,              [vi             ], SELEN%output%id_var_lat,              long_name='Latitude', units='degrees north')
    CALL create_double_var( SELEN%output%ncid, SELEN%output%name_var_lon,              [vi             ], SELEN%output%id_var_lon,              long_name='Longtitude', units='degrees east')
    CALL create_double_var( SELEN%output%ncid, SELEN%output%name_var_Hi,               [vi,        time], SELEN%output%id_var_Hi,               long_name='Surface load', units='mie')
    CALL create_double_var( SELEN%output%ncid, SELEN%output%name_var_Hi_rel,           [vi,        time], SELEN%output%id_var_Hi_rel,           long_name='Relative surface load', units='mie')
    CALL create_double_var( SELEN%output%ncid, SELEN%output%name_var_U,                [vi,        time], SELEN%output%id_var_U,                long_name='Land surface change', units='m')
    CALL create_double_var( SELEN%output%ncid, SELEN%output%name_var_N,                [vi,        time], SELEN%output%id_var_N,                long_name='Sea surface change', units='m')
    CALL create_int_var(    SELEN%output%ncid, SELEN%output%name_var_ocean_function,   [vi,        time], SELEN%output%id_var_ocean_function,   long_name='Ocean function (1 = ocean)')

    ! Leave definition mode:
    CALL handle_error(nf90_enddef( SELEN%output%ncid))

    ! Write mesh data
    CALL handle_error( nf90_put_var( SELEN%output%ncid, SELEN%output%id_var_V,               SELEN%mesh%V             ))
    CALL handle_error( nf90_put_var( SELEN%output%ncid, SELEN%output%id_var_Tri,             SELEN%mesh%Tri           ))
    CALL handle_error( nf90_put_var( SELEN%output%ncid, SELEN%output%id_var_nC,              SELEN%mesh%nC            ))
    CALL handle_error( nf90_put_var( SELEN%output%ncid, SELEN%output%id_var_C,               SELEN%mesh%C             ))
    CALL handle_error( nf90_put_var( SELEN%output%ncid, SELEN%output%id_var_niTri,           SELEN%mesh%niTri         ))
    CALL handle_error( nf90_put_var( SELEN%output%ncid, SELEN%output%id_var_iTri,            SELEN%mesh%iTri          ))
    CALL handle_error( nf90_put_var( SELEN%output%ncid, SELEN%output%id_var_lat,             SELEN%mesh%lat           ))
    CALL handle_error( nf90_put_var( SELEN%output%ncid, SELEN%output%id_var_lon,             SELEN%mesh%lon           ))

    ! Synchronize with disk (otherwise it doesn't seem to work on a MAC)
    CALL handle_error(nf90_sync( SELEN%output%ncid))

    ! Close the file
    CALL close_netcdf_file(SELEN%output%ncid)

    ! Finalise routine path
    CALL finalise_routine( routine_name)

  END SUBROUTINE create_SELEN_output_file
  SUBROUTINE create_global_scalar_output_file( netcdf)
    ! Create a new global scalar output file

    IMPLICIT NONE

    ! Input variables:
    TYPE(type_netcdf_scalars_global), INTENT(INOUT) :: netcdf

    ! Local variables:
    CHARACTER(LEN=256), PARAMETER                 :: routine_name = 'create_global_scalar_output_file'
    LOGICAL                                         :: file_exists
    INTEGER                                         :: t

    ! Add routine to path
    CALL init_routine( routine_name)

    IF (.NOT. par%master .OR. .NOT. C%do_write_global_scalar_output) THEN
      CALL finalise_routine( routine_name)
      RETURN
    END IF

    ! Set time frame index to 1
    netcdf%ti = 1

    ! Create a new restart file if none exists and, to prevent loss of data,
    ! stop with an error message if one already exists (not when differences are considered):
    netcdf%filename = TRIM(C%output_dir) // '/scalar_output_global.nc'
    INQUIRE(EXIST=file_exists, FILE = TRIM(netcdf%filename))
    IF (file_exists) THEN
      CALL crash('file "' // TRIM( netcdf%filename) // '" already exists!')
    END IF

    ! Create netCDF file
    !WRITE(0,*) ' Creating new NetCDF output file at ', TRIM( netcdf%filename)
    CALL handle_error(nf90_create(netcdf%filename,IOR(nf90_clobber,nf90_share),netcdf%ncid))

    ! Define dimensions:
    CALL create_dim( netcdf%ncid, netcdf%name_dim_time,      nf90_unlimited,     netcdf%id_dim_time      ) ! Time frames

    ! Placeholders for the dimension ID's, for shorter code
    t = netcdf%id_dim_time

    ! Define variables:
    ! The order of the CALL statements for the different variables determines their
    ! order of appearence in the netcdf file.

    ! Dimension variables: zeta, month, time
    CALL create_double_var( netcdf%ncid, netcdf%name_var_time,          [t], netcdf%id_var_time,          long_name='Time', units='years'   )

    ! Sea level
    CALL create_double_var( netcdf%ncid, netcdf%name_var_GMSL,          [t], netcdf%id_var_GMSL,          long_name='Global mean sea level change', units='m')
    CALL create_double_var( netcdf%ncid, netcdf%name_var_GMSL_NAM,      [t], netcdf%id_var_GMSL_NAM,      long_name='Global mean sea level change from ice in North America', units='m')
    CALL create_double_var( netcdf%ncid, netcdf%name_var_GMSL_EAS,      [t], netcdf%id_var_GMSL_EAS,      long_name='Global mean sea level change from ice in Eurasia',       units='m')
    CALL create_double_var( netcdf%ncid, netcdf%name_var_GMSL_GRL,      [t], netcdf%id_var_GMSL_GRL,      long_name='Global mean sea level change from ice in Greenland',       units='m')
    CALL create_double_var( netcdf%ncid, netcdf%name_var_GMSL_ANT,      [t], netcdf%id_var_GMSL_ANT,      long_name='Global mean sea level change from ice in Antarctica',       units='m')

    ! CO2
    IF     (C%choice_forcing_method == 'none') THEN
    ELSEIF (C%choice_forcing_method == 'CO2_direct') THEN
      CALL create_double_var( netcdf%ncid, netcdf%name_var_CO2_obs,       [t], netcdf%id_var_CO2_obs,       long_name='Observed atmospheric CO2 concentration', units='ppm')
    ELSEIF (C%choice_forcing_method == 'd18O_inverse_dT_glob') THEN
    ELSEIF (C%choice_forcing_method == 'd18O_inverse_CO2') THEN
      CALL create_double_var( netcdf%ncid, netcdf%name_var_CO2_obs,       [t], netcdf%id_var_CO2_obs,       long_name='Observed atmospheric CO2 concentration', units='ppm')
      CALL create_double_var( netcdf%ncid, netcdf%name_var_CO2_mod,       [t], netcdf%id_var_CO2_mod,       long_name='Modelled atmospheric CO2 concentration', units='ppm')
    ELSE
      CALL crash('unknown choice_forcing_method "' // TRIM(C%choice_forcing_method) // '"!')
    END IF

    ! d18O
    IF     (C%do_calculate_benthic_d18O) THEN
      CALL create_double_var( netcdf%ncid, netcdf%name_var_dT_glob,       [t], netcdf%id_var_dT_glob,       long_name='Global annual mean surface temperature change', units='K')
      CALL create_double_var( netcdf%ncid, netcdf%name_var_dT_dw,         [t], netcdf%id_var_dT_dw,         long_name='Deep-water temperature change', units='K')
      CALL create_double_var( netcdf%ncid, netcdf%name_var_d18O_mod,      [t], netcdf%id_var_d18O_mod,      long_name='Modelled benthic d18O', units='per mil')
      CALL create_double_var( netcdf%ncid, netcdf%name_var_d18O_ice,      [t], netcdf%id_var_d18O_ice,      long_name='Modelled benthic d18O from global ice volume', units='per mil')
      CALL create_double_var( netcdf%ncid, netcdf%name_var_d18O_Tdw,      [t], netcdf%id_var_d18O_Tdw,      long_name='Modelled benthic d18O from deep-water temperature', units='per mil')
      CALL create_double_var( netcdf%ncid, netcdf%name_var_d18O_NAM,      [t], netcdf%id_var_d18O_NAM,      long_name='Modelled benthic d18O from ice in North America', units='per mil')
      CALL create_double_var( netcdf%ncid, netcdf%name_var_d18O_EAS,      [t], netcdf%id_var_d18O_EAS,      long_name='Modelled benthic d18O from ice in Eurasia', units='per mil')
      CALL create_double_var( netcdf%ncid, netcdf%name_var_d18O_GRL,      [t], netcdf%id_var_d18O_GRL,      long_name='Modelled benthic d18O from ice in Greenland', units='per mil')
      CALL create_double_var( netcdf%ncid, netcdf%name_var_d18O_ANT,      [t], netcdf%id_var_d18O_ANT,      long_name='Modelled benthic d18O from ice in Antarctica', units='per mil')
    END IF

    ! Computation time for different model components
    CALL create_double_var( netcdf%ncid, netcdf%name_var_tcomp_total,   [t], netcdf%id_var_tcomp_total,   long_name='Total computation time', units='s')
    CALL create_double_var( netcdf%ncid, netcdf%name_var_tcomp_ice,     [t], netcdf%id_var_tcomp_ice,     long_name='Total computation time for ice dynamics', units='s')
    CALL create_double_var( netcdf%ncid, netcdf%name_var_tcomp_thermo,  [t], netcdf%id_var_tcomp_thermo,  long_name='Total computation time for thermodynamics', units='s')
    CALL create_double_var( netcdf%ncid, netcdf%name_var_tcomp_climate, [t], netcdf%id_var_tcomp_climate, long_name='Total computation time for climate+SMB+BMB', units='s')
    CALL create_double_var( netcdf%ncid, netcdf%name_var_tcomp_GIA,     [t], netcdf%id_var_tcomp_GIA,     long_name='Total computation time for GIA', units='s')

    ! Leave definition mode:
    CALL handle_error(nf90_enddef( netcdf%ncid))

    ! Synchronize with disk (otherwise it doesn't seem to work on a MAC)
    CALL handle_error(nf90_sync( netcdf%ncid))

    ! Close the file
    CALL close_netcdf_file(netcdf%ncid)

    ! Finalise routine path
    CALL finalise_routine( routine_name)

  END SUBROUTINE create_global_scalar_output_file
  SUBROUTINE create_regional_scalar_output_file( region)
    ! Create a new regional scalar output file

    IMPLICIT NONE

    ! Input variables:
    TYPE(type_model_region),          INTENT(INOUT) :: region

    ! Local variables:
    CHARACTER(LEN=256), PARAMETER                   :: routine_name = 'create_regional_scalar_output_file'
    LOGICAL                                         :: file_exists
    INTEGER                                         :: t

    ! Add routine to path
    CALL init_routine( routine_name)

    IF (.NOT. par%master .OR. .NOT. C%do_write_regional_scalar_output) THEN
      CALL finalise_routine( routine_name)
      RETURN
    END IF

    ! Set time frame index to 1
    region%scalars%ti = 1

    ! Generate filename
    region%scalars%filename = TRIM(C%output_dir) // '/scalar_output_' // TRIM(regioN%name) // '.nc'

    ! Create a new restart file if none exists and, to prevent loss of data,
    ! stop with an error message if one already exists (not when differences are considered):
    INQUIRE(EXIST=file_exists, FILE = TRIM(region%scalars%filename))
    IF (file_exists) THEN
      CALL crash('file "' // TRIM( region%scalars%filename) // '" already exists!')
    END IF

    ! Create netCDF file
    CALL handle_error(nf90_create(region%scalars%filename,IOR(nf90_clobber,nf90_share),region%scalars%ncid))

    ! Define dimensions:
    CALL create_dim( region%scalars%ncid, region%scalars%name_dim_time,      nf90_unlimited,     region%scalars%id_dim_time      ) ! Time frames

    ! Placeholders for the dimension ID's, for shorter code
    t = region%scalars%id_dim_time

    ! Define variables:
    ! The order of the CALL statements for the different variables determines their
    ! order of appearence in the netcdf file.

    ! Dimension variables: zeta, month, time
    CALL create_double_var( region%scalars%ncid, region%scalars%name_var_time,          [t], region%scalars%id_var_time,          long_name='Time', units='years'   )

    ! Variables
    CALL create_double_var( region%scalars%ncid, region%scalars%name_var_ice_volume,    [t], region%scalars%id_var_ice_volume,    long_name='Ice volume', units='m.s.l.e')
    CALL create_double_var( region%scalars%ncid, region%scalars%name_var_ice_volume_af, [t], region%scalars%id_var_ice_volume_af, long_name='Ice volume above flotation', units='m.s.l.e')
    CALL create_double_var( region%scalars%ncid, region%scalars%name_var_ice_area,      [t], region%scalars%id_var_ice_area,      long_name='Ice volume', units='km^2')
    CALL create_double_var( region%scalars%ncid, region%scalars%name_var_T2m,           [t], region%scalars%id_var_T2m,           long_name='Regionally averaged annual mean surface temperature', units='K')
    CALL create_double_var( region%scalars%ncid, region%scalars%name_var_SMB,           [t], region%scalars%id_var_SMB,           long_name='Ice-sheet integrated surface mass balance', units='Gigaton yr^-1')
    CALL create_double_var( region%scalars%ncid, region%scalars%name_var_BMB,           [t], region%scalars%id_var_BMB,           long_name='Ice-sheet integrated basal mass balance', units='Gigaton yr^-1')
    CALL create_double_var( region%scalars%ncid, region%scalars%name_var_MB,            [t], region%scalars%id_var_MB,            long_name='Ice-sheet integrated mass balance', units='Gigaton yr^-1')

    ! Individual SMB components
    IF     (C%choice_SMB_model == 'uniform' .OR. &
            C%choice_SMB_model == 'idealised' .OR. &
            C%choice_SMB_model == 'direct_global' .OR. &
            C%choice_SMB_model == 'direct_regional' .OR. &
            C%choice_SMB_model == 'ISMIP_style_forcing') THEN
      ! Do nothing
    ELSEIF (C%choice_SMB_model == 'IMAU-ITM' .OR. &
            C%choice_SMB_model == 'IMAU-ITM_wrongrefreezing') THEN
      CALL create_double_var( region%scalars%ncid, region%scalars%name_var_snowfall,      [t], region%scalars%id_var_snowfall,      long_name='Ice-sheet integrated snowfall', units='Gigaton yr^-1')
      CALL create_double_var( region%scalars%ncid, region%scalars%name_var_rainfall,      [t], region%scalars%id_var_rainfall,      long_name='Ice-sheet integrated rainfall', units='Gigaton yr^-1')
      CALL create_double_var( region%scalars%ncid, region%scalars%name_var_melt,          [t], region%scalars%id_var_melt,          long_name='Ice-sheet integrated melt', units='Gigaton yr^-1')
      CALL create_double_var( region%scalars%ncid, region%scalars%name_var_refreezing,    [t], region%scalars%id_var_refreezing,    long_name='Ice-sheet integrated refreezing', units='Gigaton yr^-1')
      CALL create_double_var( region%scalars%ncid, region%scalars%name_var_runoff,        [t], region%scalars%id_var_runoff,        long_name='Ice-sheet integrated runoff', units='Gigaton yr^-1')
    ELSE
      CALL crash('unknown choice_SMB_model "' // TRIM(C%choice_SMB_model) // '"!')
    END IF

    ! Leave definition mode:
    CALL handle_error(nf90_enddef( region%scalars%ncid))

    ! Synchronize with disk (otherwise it doesn't seem to work on a MAC)
    CALL handle_error(nf90_sync( region%scalars%ncid))

    ! Close the file
    CALL close_netcdf_file( region%scalars%ncid)

    ! Finalise routine path
    CALL finalise_routine( routine_name)

  END SUBROUTINE create_regional_scalar_output_file

  ! Manage memory for the debug data fields
  SUBROUTINE associate_debug_fields( region)
    ! Since the dimensions vary, each region needs its own set of debug fields. However, if
    ! we make them part of the "region" TYPE, they need to be passed to every subroutine as an
    ! argument before they can be used, which is a lot of hassle. So instead they are saved as
    ! global variables of this module, where they can be accessed from anywhere. This is done
    ! via the "intermediary" set of pointers, which are bound to the region-specific debug structure
    ! with this here subroutine.

    IMPLICIT NONE

    ! Input variables:
    TYPE(type_model_region),        INTENT(IN)    :: region

    ! Local variables:
    CHARACTER(LEN=256), PARAMETER                 :: routine_name = 'associate_debug_fields'

    ! Add routine to path
    CALL init_routine( routine_name)

    ! Copy the netcdf ID's
    IF (par%master) THEN
      IF     (region%name == 'NAM') THEN
        debug%netcdf = debug_NAM%netcdf
      ELSEIF (region%name == 'EAS') THEN
        debug%netcdf = debug_EAS%netcdf
      ELSEIF (region%name == 'GRL') THEN
        debug%netcdf = debug_GRL%netcdf
      ELSEIF (region%name == 'ANT') THEN
        debug%netcdf = debug_ANT%netcdf
      END IF
    END IF
    CALL sync

    ! If necessary (i.e. every time except the first ever time this subroutine is called), de-associate the intermediary pointers first.
    IF (ASSOCIATED(debug%dp_2D_01)) THEN

      NULLIFY( debug%nx)
      NULLIFY( debug%ny)

      NULLIFY( debug%int_2D_01)
      NULLIFY( debug%int_2D_02)
      NULLIFY( debug%int_2D_03)
      NULLIFY( debug%int_2D_04)
      NULLIFY( debug%int_2D_05)
      NULLIFY( debug%int_2D_06)
      NULLIFY( debug%int_2D_07)
      NULLIFY( debug%int_2D_08)
      NULLIFY( debug%int_2D_09)
      NULLIFY( debug%int_2D_10)

      NULLIFY( debug%dp_2D_01)
      NULLIFY( debug%dp_2D_02)
      NULLIFY( debug%dp_2D_03)
      NULLIFY( debug%dp_2D_04)
      NULLIFY( debug%dp_2D_05)
      NULLIFY( debug%dp_2D_06)
      NULLIFY( debug%dp_2D_07)
      NULLIFY( debug%dp_2D_08)
      NULLIFY( debug%dp_2D_09)
      NULLIFY( debug%dp_2D_10)
      NULLIFY( debug%dp_2D_11)
      NULLIFY( debug%dp_2D_12)
      NULLIFY( debug%dp_2D_13)
      NULLIFY( debug%dp_2D_14)
      NULLIFY( debug%dp_2D_15)
      NULLIFY( debug%dp_2D_16)
      NULLIFY( debug%dp_2D_17)
      NULLIFY( debug%dp_2D_18)
      NULLIFY( debug%dp_2D_19)
      NULLIFY( debug%dp_2D_20)

      NULLIFY( debug%dp_3D_01)
      NULLIFY( debug%dp_3D_02)
      NULLIFY( debug%dp_3D_03)
      NULLIFY( debug%dp_3D_04)
      NULLIFY( debug%dp_3D_05)
      NULLIFY( debug%dp_3D_06)
      NULLIFY( debug%dp_3D_07)
      NULLIFY( debug%dp_3D_08)
      NULLIFY( debug%dp_3D_09)
      NULLIFY( debug%dp_3D_10)

      NULLIFY( debug%dp_2D_monthly_01)
      NULLIFY( debug%dp_2D_monthly_02)
      NULLIFY( debug%dp_2D_monthly_03)
      NULLIFY( debug%dp_2D_monthly_04)
      NULLIFY( debug%dp_2D_monthly_05)
      NULLIFY( debug%dp_2D_monthly_06)
      NULLIFY( debug%dp_2D_monthly_07)
      NULLIFY( debug%dp_2D_monthly_08)
      NULLIFY( debug%dp_2D_monthly_09)
      NULLIFY( debug%dp_2D_monthly_10)

    END IF

    ! Bind to the actual memory for this region
    IF (region%name == 'NAM') THEN

      debug%nx => debug_NAM%nx
      debug%ny => debug_NAM%ny

      debug%int_2D_01 => debug_NAM%int_2D_01
      debug%int_2D_02 => debug_NAM%int_2D_02
      debug%int_2D_03 => debug_NAM%int_2D_03
      debug%int_2D_04 => debug_NAM%int_2D_04
      debug%int_2D_05 => debug_NAM%int_2D_05
      debug%int_2D_06 => debug_NAM%int_2D_06
      debug%int_2D_07 => debug_NAM%int_2D_07
      debug%int_2D_08 => debug_NAM%int_2D_08
      debug%int_2D_09 => debug_NAM%int_2D_09
      debug%int_2D_10 => debug_NAM%int_2D_10

      debug%dp_2D_01 => debug_NAM%dp_2D_01
      debug%dp_2D_02 => debug_NAM%dp_2D_02
      debug%dp_2D_03 => debug_NAM%dp_2D_03
      debug%dp_2D_04 => debug_NAM%dp_2D_04
      debug%dp_2D_05 => debug_NAM%dp_2D_05
      debug%dp_2D_06 => debug_NAM%dp_2D_06
      debug%dp_2D_07 => debug_NAM%dp_2D_07
      debug%dp_2D_08 => debug_NAM%dp_2D_08
      debug%dp_2D_09 => debug_NAM%dp_2D_09
      debug%dp_2D_10 => debug_NAM%dp_2D_10
      debug%dp_2D_11 => debug_NAM%dp_2D_11
      debug%dp_2D_12 => debug_NAM%dp_2D_12
      debug%dp_2D_13 => debug_NAM%dp_2D_13
      debug%dp_2D_14 => debug_NAM%dp_2D_14
      debug%dp_2D_15 => debug_NAM%dp_2D_15
      debug%dp_2D_16 => debug_NAM%dp_2D_16
      debug%dp_2D_17 => debug_NAM%dp_2D_17
      debug%dp_2D_18 => debug_NAM%dp_2D_18
      debug%dp_2D_19 => debug_NAM%dp_2D_19
      debug%dp_2D_20 => debug_NAM%dp_2D_20

      debug%dp_3D_01 => debug_NAM%dp_3D_01
      debug%dp_3D_02 => debug_NAM%dp_3D_02
      debug%dp_3D_03 => debug_NAM%dp_3D_03
      debug%dp_3D_04 => debug_NAM%dp_3D_04
      debug%dp_3D_05 => debug_NAM%dp_3D_05
      debug%dp_3D_06 => debug_NAM%dp_3D_06
      debug%dp_3D_07 => debug_NAM%dp_3D_07
      debug%dp_3D_08 => debug_NAM%dp_3D_08
      debug%dp_3D_09 => debug_NAM%dp_3D_09
      debug%dp_3D_10 => debug_NAM%dp_3D_10

      debug%dp_2D_monthly_01 => debug_NAM%dp_2D_monthly_01
      debug%dp_2D_monthly_02 => debug_NAM%dp_2D_monthly_02
      debug%dp_2D_monthly_03 => debug_NAM%dp_2D_monthly_03
      debug%dp_2D_monthly_04 => debug_NAM%dp_2D_monthly_04
      debug%dp_2D_monthly_05 => debug_NAM%dp_2D_monthly_05
      debug%dp_2D_monthly_06 => debug_NAM%dp_2D_monthly_06
      debug%dp_2D_monthly_07 => debug_NAM%dp_2D_monthly_07
      debug%dp_2D_monthly_08 => debug_NAM%dp_2D_monthly_08
      debug%dp_2D_monthly_09 => debug_NAM%dp_2D_monthly_09
      debug%dp_2D_monthly_10 => debug_NAM%dp_2D_monthly_10

    ELSEIF (region%name == 'EAS') THEN

      debug%nx => debug_EAS%nx
      debug%ny => debug_EAS%ny

      debug%int_2D_01 => debug_EAS%int_2D_01
      debug%int_2D_02 => debug_EAS%int_2D_02
      debug%int_2D_03 => debug_EAS%int_2D_03
      debug%int_2D_04 => debug_EAS%int_2D_04
      debug%int_2D_05 => debug_EAS%int_2D_05
      debug%int_2D_06 => debug_EAS%int_2D_06
      debug%int_2D_07 => debug_EAS%int_2D_07
      debug%int_2D_08 => debug_EAS%int_2D_08
      debug%int_2D_09 => debug_EAS%int_2D_09
      debug%int_2D_10 => debug_EAS%int_2D_10

      debug%dp_2D_01 => debug_EAS%dp_2D_01
      debug%dp_2D_02 => debug_EAS%dp_2D_02
      debug%dp_2D_03 => debug_EAS%dp_2D_03
      debug%dp_2D_04 => debug_EAS%dp_2D_04
      debug%dp_2D_05 => debug_EAS%dp_2D_05
      debug%dp_2D_06 => debug_EAS%dp_2D_06
      debug%dp_2D_07 => debug_EAS%dp_2D_07
      debug%dp_2D_08 => debug_EAS%dp_2D_08
      debug%dp_2D_09 => debug_EAS%dp_2D_09
      debug%dp_2D_10 => debug_EAS%dp_2D_10
      debug%dp_2D_11 => debug_EAS%dp_2D_11
      debug%dp_2D_12 => debug_EAS%dp_2D_12
      debug%dp_2D_13 => debug_EAS%dp_2D_13
      debug%dp_2D_14 => debug_EAS%dp_2D_14
      debug%dp_2D_15 => debug_EAS%dp_2D_15
      debug%dp_2D_16 => debug_EAS%dp_2D_16
      debug%dp_2D_17 => debug_EAS%dp_2D_17
      debug%dp_2D_18 => debug_EAS%dp_2D_18
      debug%dp_2D_19 => debug_EAS%dp_2D_19
      debug%dp_2D_20 => debug_EAS%dp_2D_20

      debug%dp_3D_01 => debug_EAS%dp_3D_01
      debug%dp_3D_02 => debug_EAS%dp_3D_02
      debug%dp_3D_03 => debug_EAS%dp_3D_03
      debug%dp_3D_04 => debug_EAS%dp_3D_04
      debug%dp_3D_05 => debug_EAS%dp_3D_05
      debug%dp_3D_06 => debug_EAS%dp_3D_06
      debug%dp_3D_07 => debug_EAS%dp_3D_07
      debug%dp_3D_08 => debug_EAS%dp_3D_08
      debug%dp_3D_09 => debug_EAS%dp_3D_09
      debug%dp_3D_10 => debug_EAS%dp_3D_10

      debug%dp_2D_monthly_01 => debug_EAS%dp_2D_monthly_01
      debug%dp_2D_monthly_02 => debug_EAS%dp_2D_monthly_02
      debug%dp_2D_monthly_03 => debug_EAS%dp_2D_monthly_03
      debug%dp_2D_monthly_04 => debug_EAS%dp_2D_monthly_04
      debug%dp_2D_monthly_05 => debug_EAS%dp_2D_monthly_05
      debug%dp_2D_monthly_06 => debug_EAS%dp_2D_monthly_06
      debug%dp_2D_monthly_07 => debug_EAS%dp_2D_monthly_07
      debug%dp_2D_monthly_08 => debug_EAS%dp_2D_monthly_08
      debug%dp_2D_monthly_09 => debug_EAS%dp_2D_monthly_09
      debug%dp_2D_monthly_10 => debug_EAS%dp_2D_monthly_10

    ELSEIF (region%name == 'GRL') THEN

      debug%nx => debug_GRL%nx
      debug%ny => debug_GRL%ny

      debug%int_2D_01 => debug_GRL%int_2D_01
      debug%int_2D_02 => debug_GRL%int_2D_02
      debug%int_2D_03 => debug_GRL%int_2D_03
      debug%int_2D_04 => debug_GRL%int_2D_04
      debug%int_2D_05 => debug_GRL%int_2D_05
      debug%int_2D_06 => debug_GRL%int_2D_06
      debug%int_2D_07 => debug_GRL%int_2D_07
      debug%int_2D_08 => debug_GRL%int_2D_08
      debug%int_2D_09 => debug_GRL%int_2D_09
      debug%int_2D_10 => debug_GRL%int_2D_10

      debug%dp_2D_01 => debug_GRL%dp_2D_01
      debug%dp_2D_02 => debug_GRL%dp_2D_02
      debug%dp_2D_03 => debug_GRL%dp_2D_03
      debug%dp_2D_04 => debug_GRL%dp_2D_04
      debug%dp_2D_05 => debug_GRL%dp_2D_05
      debug%dp_2D_06 => debug_GRL%dp_2D_06
      debug%dp_2D_07 => debug_GRL%dp_2D_07
      debug%dp_2D_08 => debug_GRL%dp_2D_08
      debug%dp_2D_09 => debug_GRL%dp_2D_09
      debug%dp_2D_10 => debug_GRL%dp_2D_10
      debug%dp_2D_11 => debug_GRL%dp_2D_11
      debug%dp_2D_12 => debug_GRL%dp_2D_12
      debug%dp_2D_13 => debug_GRL%dp_2D_13
      debug%dp_2D_14 => debug_GRL%dp_2D_14
      debug%dp_2D_15 => debug_GRL%dp_2D_15
      debug%dp_2D_16 => debug_GRL%dp_2D_16
      debug%dp_2D_17 => debug_GRL%dp_2D_17
      debug%dp_2D_18 => debug_GRL%dp_2D_18
      debug%dp_2D_19 => debug_GRL%dp_2D_19
      debug%dp_2D_20 => debug_GRL%dp_2D_20

      debug%dp_3D_01 => debug_GRL%dp_3D_01
      debug%dp_3D_02 => debug_GRL%dp_3D_02
      debug%dp_3D_03 => debug_GRL%dp_3D_03
      debug%dp_3D_04 => debug_GRL%dp_3D_04
      debug%dp_3D_05 => debug_GRL%dp_3D_05
      debug%dp_3D_06 => debug_GRL%dp_3D_06
      debug%dp_3D_07 => debug_GRL%dp_3D_07
      debug%dp_3D_08 => debug_GRL%dp_3D_08
      debug%dp_3D_09 => debug_GRL%dp_3D_09
      debug%dp_3D_10 => debug_GRL%dp_3D_10

      debug%dp_2D_monthly_01 => debug_GRL%dp_2D_monthly_01
      debug%dp_2D_monthly_02 => debug_GRL%dp_2D_monthly_02
      debug%dp_2D_monthly_03 => debug_GRL%dp_2D_monthly_03
      debug%dp_2D_monthly_04 => debug_GRL%dp_2D_monthly_04
      debug%dp_2D_monthly_05 => debug_GRL%dp_2D_monthly_05
      debug%dp_2D_monthly_06 => debug_GRL%dp_2D_monthly_06
      debug%dp_2D_monthly_07 => debug_GRL%dp_2D_monthly_07
      debug%dp_2D_monthly_08 => debug_GRL%dp_2D_monthly_08
      debug%dp_2D_monthly_09 => debug_GRL%dp_2D_monthly_09
      debug%dp_2D_monthly_10 => debug_GRL%dp_2D_monthly_10

    ELSEIF (region%name == 'ANT') THEN

      debug%nx => debug_ANT%nx
      debug%ny => debug_ANT%ny

      debug%int_2D_01 => debug_ANT%int_2D_01
      debug%int_2D_02 => debug_ANT%int_2D_02
      debug%int_2D_03 => debug_ANT%int_2D_03
      debug%int_2D_04 => debug_ANT%int_2D_04
      debug%int_2D_05 => debug_ANT%int_2D_05
      debug%int_2D_06 => debug_ANT%int_2D_06
      debug%int_2D_07 => debug_ANT%int_2D_07
      debug%int_2D_08 => debug_ANT%int_2D_08
      debug%int_2D_09 => debug_ANT%int_2D_09
      debug%int_2D_10 => debug_ANT%int_2D_10

      debug%dp_2D_01 => debug_ANT%dp_2D_01
      debug%dp_2D_02 => debug_ANT%dp_2D_02
      debug%dp_2D_03 => debug_ANT%dp_2D_03
      debug%dp_2D_04 => debug_ANT%dp_2D_04
      debug%dp_2D_05 => debug_ANT%dp_2D_05
      debug%dp_2D_06 => debug_ANT%dp_2D_06
      debug%dp_2D_07 => debug_ANT%dp_2D_07
      debug%dp_2D_08 => debug_ANT%dp_2D_08
      debug%dp_2D_09 => debug_ANT%dp_2D_09
      debug%dp_2D_10 => debug_ANT%dp_2D_10
      debug%dp_2D_11 => debug_ANT%dp_2D_11
      debug%dp_2D_12 => debug_ANT%dp_2D_12
      debug%dp_2D_13 => debug_ANT%dp_2D_13
      debug%dp_2D_14 => debug_ANT%dp_2D_14
      debug%dp_2D_15 => debug_ANT%dp_2D_15
      debug%dp_2D_16 => debug_ANT%dp_2D_16
      debug%dp_2D_17 => debug_ANT%dp_2D_17
      debug%dp_2D_18 => debug_ANT%dp_2D_18
      debug%dp_2D_19 => debug_ANT%dp_2D_19
      debug%dp_2D_20 => debug_ANT%dp_2D_20

      debug%dp_3D_01 => debug_ANT%dp_3D_01
      debug%dp_3D_02 => debug_ANT%dp_3D_02
      debug%dp_3D_03 => debug_ANT%dp_3D_03
      debug%dp_3D_04 => debug_ANT%dp_3D_04
      debug%dp_3D_05 => debug_ANT%dp_3D_05
      debug%dp_3D_06 => debug_ANT%dp_3D_06
      debug%dp_3D_07 => debug_ANT%dp_3D_07
      debug%dp_3D_08 => debug_ANT%dp_3D_08
      debug%dp_3D_09 => debug_ANT%dp_3D_09
      debug%dp_3D_10 => debug_ANT%dp_3D_10

      debug%dp_2D_monthly_01 => debug_ANT%dp_2D_monthly_01
      debug%dp_2D_monthly_02 => debug_ANT%dp_2D_monthly_02
      debug%dp_2D_monthly_03 => debug_ANT%dp_2D_monthly_03
      debug%dp_2D_monthly_04 => debug_ANT%dp_2D_monthly_04
      debug%dp_2D_monthly_05 => debug_ANT%dp_2D_monthly_05
      debug%dp_2D_monthly_06 => debug_ANT%dp_2D_monthly_06
      debug%dp_2D_monthly_07 => debug_ANT%dp_2D_monthly_07
      debug%dp_2D_monthly_08 => debug_ANT%dp_2D_monthly_08
      debug%dp_2D_monthly_09 => debug_ANT%dp_2D_monthly_09
      debug%dp_2D_monthly_10 => debug_ANT%dp_2D_monthly_10

    END IF

    ! Finalise routine path
    CALL finalise_routine( routine_name)

  END SUBROUTINE associate_debug_fields
  SUBROUTINE initialise_debug_fields( region)

    IMPLICIT NONE

    ! In/output variables:
    TYPE(type_model_region),         INTENT(INOUT)     :: region

    ! Local variables:
    CHARACTER(LEN=256), PARAMETER                 :: routine_name = 'initialise_debug_fields'

    ! Add routine to path
    CALL init_routine( routine_name)

    IF     (region%name == 'NAM') THEN
      CALL initialise_debug_fields_region( debug_NAM, region%grid%nx, region%grid%ny)
    ELSEIF (region%name == 'EAS') THEN
      CALL initialise_debug_fields_region( debug_EAS, region%grid%nx, region%grid%ny)
    ELSEIF (region%name == 'GRL') THEN
      CALL initialise_debug_fields_region( debug_GRL, region%grid%nx, region%grid%ny)
    ELSEIF (region%name == 'ANT') THEN
      CALL initialise_debug_fields_region( debug_ANT, region%grid%nx, region%grid%ny)
    END IF

    ! Finalise routine path
    CALL finalise_routine( routine_name)

  END SUBROUTINE initialise_debug_fields
  SUBROUTINE initialise_debug_fields_region( debug, nx, ny)

    IMPLICIT NONE

    ! In/output variables:
    TYPE(type_debug_fields),         INTENT(INOUT)     :: debug
    INTEGER,                         INTENT(IN)        :: nx, ny

    ! Local variables:
    CHARACTER(LEN=256), PARAMETER                 :: routine_name = 'initialise_debug_fields_region'

    ! Add routine to path
    CALL init_routine( routine_name)

    ! Grid size
    CALL allocate_shared_int_0D( debug%nx, debug%wnx)
    CALL allocate_shared_int_0D( debug%ny, debug%wny)

    IF (par%master) THEN
      debug%nx = nx
      debug%ny = ny
    END IF
    CALL sync

    ! Data
    CALL allocate_shared_int_2D(      ny, nx, debug%int_2D_01,        debug%wint_2D_01       )
    CALL allocate_shared_int_2D(      ny, nx, debug%int_2D_02,        debug%wint_2D_02       )
    CALL allocate_shared_int_2D(      ny, nx, debug%int_2D_03,        debug%wint_2D_03       )
    CALL allocate_shared_int_2D(      ny, nx, debug%int_2D_04,        debug%wint_2D_04       )
    CALL allocate_shared_int_2D(      ny, nx, debug%int_2D_05,        debug%wint_2D_05       )
    CALL allocate_shared_int_2D(      ny, nx, debug%int_2D_06,        debug%wint_2D_06       )
    CALL allocate_shared_int_2D(      ny, nx, debug%int_2D_07,        debug%wint_2D_07       )
    CALL allocate_shared_int_2D(      ny, nx, debug%int_2D_08,        debug%wint_2D_08       )
    CALL allocate_shared_int_2D(      ny, nx, debug%int_2D_09,        debug%wint_2D_09       )
    CALL allocate_shared_int_2D(      ny, nx, debug%int_2D_10,        debug%wint_2D_10       )

    CALL allocate_shared_dp_2D(       ny, nx, debug%dp_2D_01,         debug%wdp_2D_01        )
    CALL allocate_shared_dp_2D(       ny, nx, debug%dp_2D_02,         debug%wdp_2D_02        )
    CALL allocate_shared_dp_2D(       ny, nx, debug%dp_2D_03,         debug%wdp_2D_03        )
    CALL allocate_shared_dp_2D(       ny, nx, debug%dp_2D_04,         debug%wdp_2D_04        )
    CALL allocate_shared_dp_2D(       ny, nx, debug%dp_2D_05,         debug%wdp_2D_05        )
    CALL allocate_shared_dp_2D(       ny, nx, debug%dp_2D_06,         debug%wdp_2D_06        )
    CALL allocate_shared_dp_2D(       ny, nx, debug%dp_2D_07,         debug%wdp_2D_07        )
    CALL allocate_shared_dp_2D(       ny, nx, debug%dp_2D_08,         debug%wdp_2D_08        )
    CALL allocate_shared_dp_2D(       ny, nx, debug%dp_2D_09,         debug%wdp_2D_09        )
    CALL allocate_shared_dp_2D(       ny, nx, debug%dp_2D_10,         debug%wdp_2D_10        )
    CALL allocate_shared_dp_2D(       ny, nx, debug%dp_2D_11,         debug%wdp_2D_11        )
    CALL allocate_shared_dp_2D(       ny, nx, debug%dp_2D_12,         debug%wdp_2D_12        )
    CALL allocate_shared_dp_2D(       ny, nx, debug%dp_2D_13,         debug%wdp_2D_13        )
    CALL allocate_shared_dp_2D(       ny, nx, debug%dp_2D_14,         debug%wdp_2D_14        )
    CALL allocate_shared_dp_2D(       ny, nx, debug%dp_2D_15,         debug%wdp_2D_15        )
    CALL allocate_shared_dp_2D(       ny, nx, debug%dp_2D_16,         debug%wdp_2D_16        )
    CALL allocate_shared_dp_2D(       ny, nx, debug%dp_2D_17,         debug%wdp_2D_17        )
    CALL allocate_shared_dp_2D(       ny, nx, debug%dp_2D_18,         debug%wdp_2D_18        )
    CALL allocate_shared_dp_2D(       ny, nx, debug%dp_2D_19,         debug%wdp_2D_19        )
    CALL allocate_shared_dp_2D(       ny, nx, debug%dp_2D_20,         debug%wdp_2D_20        )

    CALL allocate_shared_dp_3D( C%nZ, ny, nx, debug%dp_3D_01,         debug%wdp_3D_01        )
    CALL allocate_shared_dp_3D( C%nZ, ny, nx, debug%dp_3D_02,         debug%wdp_3D_02        )
    CALL allocate_shared_dp_3D( C%nZ, ny, nx, debug%dp_3D_03,         debug%wdp_3D_03        )
    CALL allocate_shared_dp_3D( C%nZ, ny, nx, debug%dp_3D_04,         debug%wdp_3D_04        )
    CALL allocate_shared_dp_3D( C%nZ, ny, nx, debug%dp_3D_05,         debug%wdp_3D_05        )
    CALL allocate_shared_dp_3D( C%nZ, ny, nx, debug%dp_3D_06,         debug%wdp_3D_06        )
    CALL allocate_shared_dp_3D( C%nZ, ny, nx, debug%dp_3D_07,         debug%wdp_3D_07        )
    CALL allocate_shared_dp_3D( C%nZ, ny, nx, debug%dp_3D_08,         debug%wdp_3D_08        )
    CALL allocate_shared_dp_3D( C%nZ, ny, nx, debug%dp_3D_09,         debug%wdp_3D_09        )
    CALL allocate_shared_dp_3D( C%nZ, ny, nx, debug%dp_3D_10,         debug%wdp_3D_10        )

    CALL allocate_shared_dp_3D( 12,   ny, nx, debug%dp_2D_monthly_01, debug%wdp_2D_monthly_01)
    CALL allocate_shared_dp_3D( 12,   ny, nx, debug%dp_2D_monthly_02, debug%wdp_2D_monthly_02)
    CALL allocate_shared_dp_3D( 12,   ny, nx, debug%dp_2D_monthly_03, debug%wdp_2D_monthly_03)
    CALL allocate_shared_dp_3D( 12,   ny, nx, debug%dp_2D_monthly_04, debug%wdp_2D_monthly_04)
    CALL allocate_shared_dp_3D( 12,   ny, nx, debug%dp_2D_monthly_05, debug%wdp_2D_monthly_05)
    CALL allocate_shared_dp_3D( 12,   ny, nx, debug%dp_2D_monthly_06, debug%wdp_2D_monthly_06)
    CALL allocate_shared_dp_3D( 12,   ny, nx, debug%dp_2D_monthly_07, debug%wdp_2D_monthly_07)
    CALL allocate_shared_dp_3D( 12,   ny, nx, debug%dp_2D_monthly_08, debug%wdp_2D_monthly_08)
    CALL allocate_shared_dp_3D( 12,   ny, nx, debug%dp_2D_monthly_09, debug%wdp_2D_monthly_09)
    CALL allocate_shared_dp_3D( 12,   ny, nx, debug%dp_2D_monthly_10, debug%wdp_2D_monthly_10)

    ! Finalise routine path
    CALL finalise_routine( routine_name)

  END SUBROUTINE initialise_debug_fields_region

! Read data to restart a run
! ==========================

  SUBROUTINE inquire_restart_file_geometry(    restart)
    ! Check if the right dimensions and variables are present in the file.

    IMPLICIT NONE

    ! Input variables:
    TYPE(type_restart_data),        INTENT(INOUT) :: restart

    ! Local variables:
    CHARACTER(LEN=256), PARAMETER                 :: routine_name = 'inquire_restart_file_geometry'
    INTEGER                                       :: x, y, t

    ! Add routine to path
    CALL init_routine( routine_name)

    IF (.NOT. par%master) THEN
      CALL finalise_routine( routine_name)
      RETURN
    END IF

    ! Open the netcdf file
    CALL open_netcdf_file( restart%netcdf%filename, restart%netcdf%ncid)

    ! Inquire dimensions id's. Check that all required dimensions exist, return their lengths.
    CALL inquire_dim( restart%netcdf%ncid, restart%netcdf%name_dim_x,     restart%nx, restart%netcdf%id_dim_x    )
    CALL inquire_dim( restart%netcdf%ncid, restart%netcdf%name_dim_y,     restart%ny, restart%netcdf%id_dim_y    )
    CALL inquire_dim( restart%netcdf%ncid, restart%netcdf%name_dim_time,  restart%nt, restart%netcdf%id_dim_time )

    ! Abbreviations for shorter code
    x = restart%netcdf%id_dim_x
    y = restart%netcdf%id_dim_y
    t = restart%netcdf%id_dim_time

    ! Inquire variable ID's; make sure that each variable has the correct dimensions.

    ! Dimensions
    CALL inquire_double_var( restart%netcdf%ncid, restart%netcdf%name_var_x,                (/ x             /), restart%netcdf%id_var_x   )
    CALL inquire_double_var( restart%netcdf%ncid, restart%netcdf%name_var_y,                (/    y          /), restart%netcdf%id_var_y   )
    CALL inquire_double_var( restart%netcdf%ncid, restart%netcdf%name_var_time,             (/             t /), restart%netcdf%id_var_time)

    ! Data
    CALL inquire_double_var( restart%netcdf%ncid, restart%netcdf%name_var_Hi,               (/ x, y   ,    t /), restart%netcdf%id_var_Hi  )
    CALL inquire_double_var( restart%netcdf%ncid, restart%netcdf%name_var_Hb,               (/ x, y   ,    t /), restart%netcdf%id_var_Hb  )
    CALL inquire_double_var( restart%netcdf%ncid, restart%netcdf%name_var_Hs,               (/ x, y   ,    t /), restart%netcdf%id_var_Hs  )
    CALL inquire_double_var( restart%netcdf%ncid, restart%netcdf%name_var_SL,               (/ x, y,       t /), restart%netcdf%id_var_SL  )
    CALL inquire_double_var( restart%netcdf%ncid, restart%netcdf%name_var_dHb,              (/ x, y,       t /), restart%netcdf%id_var_dHb )

    ! Close the netcdf file
    CALL close_netcdf_file( restart%netcdf%ncid)

    ! Finalise routine path
    CALL finalise_routine( routine_name)

  END SUBROUTINE inquire_restart_file_geometry
  SUBROUTINE inquire_restart_file_temperature( restart)
    ! Check if the right dimensions and variables are present in the file.

    IMPLICIT NONE

    ! Input variables:
    TYPE(type_restart_data), INTENT(INOUT)        :: restart

    ! Local variables:
    CHARACTER(LEN=256), PARAMETER                 :: routine_name = 'inquire_restart_file_temperature'
    INTEGER                                       :: x, y, z, t

    ! Add routine to path
    CALL init_routine( routine_name)

    IF (.NOT. par%master) THEN
      CALL finalise_routine( routine_name)
      RETURN
    END IF

    ! Open the netcdf file
    CALL open_netcdf_file( restart%netcdf%filename, restart%netcdf%ncid)

    ! Inquire dimensions id's. Check that all required dimensions exist, return their lengths.
    CALL inquire_dim( restart%netcdf%ncid, restart%netcdf%name_dim_x,     restart%nx, restart%netcdf%id_dim_x    )
    CALL inquire_dim( restart%netcdf%ncid, restart%netcdf%name_dim_y,     restart%ny, restart%netcdf%id_dim_y    )
    CALL inquire_dim( restart%netcdf%ncid, restart%netcdf%name_dim_zeta,  restart%nz, restart%netcdf%id_dim_zeta )
    CALL inquire_dim( restart%netcdf%ncid, restart%netcdf%name_dim_time,  restart%nt, restart%netcdf%id_dim_time )

    ! Abbreviations for shorter code
    x = restart%netcdf%id_dim_x
    y = restart%netcdf%id_dim_y
    z = restart%netcdf%id_dim_zeta
    t = restart%netcdf%id_dim_time

    ! Inquire variable ID's; make sure that each variable has the correct dimensions.

    ! Dimensions
    CALL inquire_double_var( restart%netcdf%ncid, restart%netcdf%name_var_x,                (/ x             /), restart%netcdf%id_var_x   )
    CALL inquire_double_var( restart%netcdf%ncid, restart%netcdf%name_var_y,                (/    y          /), restart%netcdf%id_var_y   )
    CALL inquire_double_var( restart%netcdf%ncid, restart%netcdf%name_var_zeta,             (/       z       /), restart%netcdf%id_var_zeta)
    CALL inquire_double_var( restart%netcdf%ncid, restart%netcdf%name_var_time,             (/             t /), restart%netcdf%id_var_time)

    ! Data
    CALL inquire_double_var( restart%netcdf%ncid, restart%netcdf%name_var_Ti,               (/ x, y, z,    t /), restart%netcdf%id_var_Ti  )

    ! Close the netcdf file
    CALL close_netcdf_file( restart%netcdf%ncid)

    ! Finalise routine path
    CALL finalise_routine( routine_name)

  END SUBROUTINE inquire_restart_file_temperature
  SUBROUTINE inquire_restart_file_SMB(         restart)
    ! Check if the right dimensions and variables are present in the file.

    IMPLICIT NONE

    ! Input variables:
    TYPE(type_restart_data), INTENT(INOUT)        :: restart

    ! Local variables:
    CHARACTER(LEN=256), PARAMETER                 :: routine_name = 'inquire_restart_file_SMB'
    INTEGER                                       :: x, y, m, t, int_dummy

    ! Add routine to path
    CALL init_routine( routine_name)

    IF (.NOT. par%master) THEN
      CALL finalise_routine( routine_name)
      RETURN
    END IF

    ! Open the netcdf file
    CALL open_netcdf_file( restart%netcdf%filename, restart%netcdf%ncid)

    ! Inquire dimensions id's. Check that all required dimensions exist, return their lengths.
    CALL inquire_dim( restart%netcdf%ncid, restart%netcdf%name_dim_x,     restart%nx, restart%netcdf%id_dim_x    )
    CALL inquire_dim( restart%netcdf%ncid, restart%netcdf%name_dim_y,     restart%ny, restart%netcdf%id_dim_y    )
    CALL inquire_dim( restart%netcdf%ncid, restart%netcdf%name_dim_time,  restart%nt, restart%netcdf%id_dim_time )
    CALL inquire_dim( restart%netcdf%ncid, restart%netcdf%name_dim_month, int_dummy,  restart%netcdf%id_dim_month)

    ! Abbreviations for shorter code
    x = restart%netcdf%id_dim_x
    y = restart%netcdf%id_dim_y
    m = restart%netcdf%id_dim_month
    t = restart%netcdf%id_dim_time

    ! Inquire variable ID's; make sure that each variable has the correct dimensions.

    ! Dimensions
    CALL inquire_double_var( restart%netcdf%ncid, restart%netcdf%name_var_x,                (/ x             /), restart%netcdf%id_var_x   )
    CALL inquire_double_var( restart%netcdf%ncid, restart%netcdf%name_var_y,                (/    y          /), restart%netcdf%id_var_y   )
    CALL inquire_double_var( restart%netcdf%ncid, restart%netcdf%name_var_time,             (/             t /), restart%netcdf%id_var_time)

    ! Data
    CALL inquire_double_var( restart%netcdf%ncid, restart%netcdf%name_var_FirnDepth,        (/ x, y,    m, t /), restart%netcdf%id_var_FirnDepth)
    CALL inquire_double_var( restart%netcdf%ncid, restart%netcdf%name_var_MeltPreviousYear, (/ x, y,       t /), restart%netcdf%id_var_MeltPreviousYear)

    ! Close the netcdf file
    CALL close_netcdf_file( restart%netcdf%ncid)

    ! Finalise routine path
    CALL finalise_routine( routine_name)

  END SUBROUTINE inquire_restart_file_SMB
  SUBROUTINE inquire_restart_file_isotopes(    restart)
    ! Check if the right dimensions and variables are present in the file.

    IMPLICIT NONE

    ! Input variables:
    TYPE(type_restart_data), INTENT(INOUT)        :: restart

    ! Local variables:
    CHARACTER(LEN=256), PARAMETER                 :: routine_name = 'inquire_restart_file_isotopes'
    INTEGER                                       :: x, y, t

    ! Add routine to path
    CALL init_routine( routine_name)

    IF (.NOT. par%master) THEN
      CALL finalise_routine( routine_name)
      RETURN
    END IF

    ! Open the netcdf file
    CALL open_netcdf_file( restart%netcdf%filename, restart%netcdf%ncid)

    ! Inquire dimensions id's. Check that all required dimensions exist, return their lengths.
    CALL inquire_dim( restart%netcdf%ncid, restart%netcdf%name_dim_x,     restart%nx, restart%netcdf%id_dim_x    )
    CALL inquire_dim( restart%netcdf%ncid, restart%netcdf%name_dim_y,     restart%ny, restart%netcdf%id_dim_y    )
    CALL inquire_dim( restart%netcdf%ncid, restart%netcdf%name_dim_time,  restart%nt, restart%netcdf%id_dim_time )

    ! Abbreviations for shorter code
    x = restart%netcdf%id_dim_x
    y = restart%netcdf%id_dim_y
    t = restart%netcdf%id_dim_time

    ! Inquire variable ID's; make sure that each variable has the correct dimensions.

    ! Dimensions
    CALL inquire_double_var( restart%netcdf%ncid, restart%netcdf%name_var_x,                (/ x             /), restart%netcdf%id_var_x   )
    CALL inquire_double_var( restart%netcdf%ncid, restart%netcdf%name_var_y,                (/    y          /), restart%netcdf%id_var_y   )
    CALL inquire_double_var( restart%netcdf%ncid, restart%netcdf%name_var_time,             (/             t /), restart%netcdf%id_var_time)

    ! Data
    CALL inquire_double_var( restart%netcdf%ncid, restart%netcdf%name_var_IsoIce,           (/ x, y,       t /), restart%netcdf%id_var_IsoIce )

    ! Close the netcdf file
    CALL close_netcdf_file( restart%netcdf%ncid)

    ! Finalise routine path
    CALL finalise_routine( routine_name)

  END SUBROUTINE inquire_restart_file_isotopes

  SUBROUTINE read_restart_file_geometry(       restart, time_to_restart_from)
    ! Read the restart netcdf file

    IMPLICIT NONE

    ! Input variables:
    TYPE(type_restart_data),        INTENT(INOUT) :: restart
    REAL(dp),                       INTENT(IN)    :: time_to_restart_from

    ! Local variables:
    CHARACTER(LEN=256), PARAMETER                 :: routine_name = 'read_restart_file_geometry'
    INTEGER                                       :: ti, ti_min
    REAL(dp)                                      :: dt, dt_min

    ! Add routine to path
    CALL init_routine( routine_name)

    IF (.NOT. par%master) THEN
      CALL finalise_routine( routine_name)
      RETURN
    END IF

    ! Open the netcdf file
    CALL open_netcdf_file( restart%netcdf%filename, restart%netcdf%ncid)

    ! Read x,y
    CALL handle_error(nf90_get_var( restart%netcdf%ncid, restart%netcdf%id_var_x, restart%x, start=(/1/) ))
    CALL handle_error(nf90_get_var( restart%netcdf%ncid, restart%netcdf%id_var_y, restart%y, start=(/1/) ))

    ! Read time, determine which time frame to read
    CALL handle_error(nf90_get_var( restart%netcdf%ncid, restart%netcdf%id_var_time, restart%time, start=(/1/) ))

    IF (time_to_restart_from < MINVAL(restart%time) .OR. time_to_restart_from > MAXVAL(restart%time)) THEN
      CALL crash('time_to_restart_from = {dp_01} outside range of restart file!', dp_01 = time_to_restart_from)
    END IF

    ti_min = 0
    dt_min = 1E8_dp
    DO ti = 1, restart%nt
      dt = ABS(restart%time( ti) - time_to_restart_from)
      IF (dt < dt_min) THEN
        ti_min = ti
        dt_min = dt
      END IF
    END DO
    ti = ti_min

    IF (dt_min > 0._dp) THEN
      CALL warning('no exact match for time_to_restart_from = {dp_01} yr in restart file! Reading closest match = {dp_02} yr instead.', &
        dp_01 = time_to_restart_from, dp_02 = restart%time( ti))
    END IF
    IF (time_to_restart_from /= C%start_time_of_run) THEN
      CALL warning('starting run at t = {dp_01} yr with restart data at t = {dp_02} yr!', &
        dp_01 = C%start_time_of_run, dp_02 = time_to_restart_from)
    END IF

    ! Read the data
    CALL handle_error(nf90_get_var( restart%netcdf%ncid, restart%netcdf%id_var_Hi,               restart%Hi,               start = (/ 1, 1,    ti /), count = (/ restart%nx, restart%ny,             1 /) ))
    CALL handle_error(nf90_get_var( restart%netcdf%ncid, restart%netcdf%id_var_Hb,               restart%Hb,               start = (/ 1, 1,    ti /), count = (/ restart%nx, restart%ny,             1 /) ))
    CALL handle_error(nf90_get_var( restart%netcdf%ncid, restart%netcdf%id_var_Hs,               restart%Hs,               start = (/ 1, 1,    ti /), count = (/ restart%nx, restart%ny,             1 /) ))
    CALL handle_error(nf90_get_var( restart%netcdf%ncid, restart%netcdf%id_var_SL,               restart%SL,               start = (/ 1, 1,    ti /), count = (/ restart%nx, restart%ny,             1 /) ))
    CALL handle_error(nf90_get_var( restart%netcdf%ncid, restart%netcdf%id_var_dHb,              restart%dHb,              start = (/ 1, 1,    ti /), count = (/ restart%nx, restart%ny,             1 /) ))

    ! Close the netcdf file
    CALL close_netcdf_file( restart%netcdf%ncid)

    ! Finalise routine path
    CALL finalise_routine( routine_name)

  END SUBROUTINE read_restart_file_geometry
  SUBROUTINE read_restart_file_temperature(    restart, time_to_restart_from)
    ! Read the restart netcdf file

    IMPLICIT NONE

    ! Input variables:
    TYPE(type_restart_data),        INTENT(INOUT) :: restart
    REAL(dp),                       INTENT(IN)    :: time_to_restart_from

    ! Local variables:
    CHARACTER(LEN=256), PARAMETER                 :: routine_name = 'read_restart_file_temperature'
    INTEGER                                       :: ti, ti_min, k
    REAL(dp)                                      :: dt, dt_min

    ! Add routine to path
    CALL init_routine( routine_name)

    IF (.NOT. par%master) THEN
      CALL finalise_routine( routine_name)
      RETURN
    END IF

    ! Open the netcdf file
    CALL open_netcdf_file( restart%netcdf%filename, restart%netcdf%ncid)

    ! Read zeta, check if it matches the config zeta
    CALL handle_error(nf90_get_var( restart%netcdf%ncid, restart%netcdf%id_var_zeta, restart%zeta, start=(/1/) ))
    IF (restart%nz /= C%nz) THEN
      CALL crash('vertical coordinate zeta in restart file doesnt match zeta in config!')
    ELSE
      DO k = 1, C%nz
        IF (ABS(C%zeta(k) - restart%zeta(k)) > 0.0001_dp) THEN
          CALL crash('vertical coordinate zeta in restart file doesnt match zeta in config!')
        END IF
      END DO
    END IF

    ! Read x,y
    CALL handle_error(nf90_get_var( restart%netcdf%ncid, restart%netcdf%id_var_x, restart%x, start=(/1/) ))
    CALL handle_error(nf90_get_var( restart%netcdf%ncid, restart%netcdf%id_var_y, restart%y, start=(/1/) ))

    ! Read time, determine which time frame to read
    CALL handle_error(nf90_get_var( restart%netcdf%ncid, restart%netcdf%id_var_time, restart%time, start=(/1/) ))

    IF (time_to_restart_from < MINVAL(restart%time) .OR. time_to_restart_from > MAXVAL(restart%time)) THEN
      CALL crash('time_to_restart_from = {dp_01} outside range of restart file!', dp_01 = time_to_restart_from)
    END IF

    ti_min = 0
    dt_min = 1E8_dp
    DO ti = 1, restart%nt
      dt = ABS(restart%time( ti) - time_to_restart_from)
      IF (dt < dt_min) THEN
        ti_min = ti
        dt_min = dt
      END IF
    END DO
    ti = ti_min

    IF (dt_min > 0._dp) THEN
      CALL warning('no exact match for time_to_restart_from = {dp_01} yr in restart file! Reading closest match = {dp_02} yr instead.', &
        dp_01 = time_to_restart_from, dp_02 = restart%time( ti))
    END IF
    IF (time_to_restart_from /= C%start_time_of_run) THEN
      CALL warning('starting run at t = {dp_01} yr with restart data at t = {dp_02} yr!', &
        dp_01 = C%start_time_of_run, dp_02 = time_to_restart_from)
    END IF

    ! Read the data
    CALL handle_error(nf90_get_var( restart%netcdf%ncid, restart%netcdf%id_var_Ti,               restart%Ti,               start = (/ 1, 1, 1, ti /), count = (/ restart%nx, restart%ny, restart%nz, 1 /) ))

    ! Close the netcdf file
    CALL close_netcdf_file( restart%netcdf%ncid)

    ! Finalise routine path
    CALL finalise_routine( routine_name)

  END SUBROUTINE read_restart_file_temperature
  SUBROUTINE read_restart_file_SMB(            restart, time_to_restart_from)
    ! Read the restart netcdf file

    IMPLICIT NONE

    ! Input variables:
    TYPE(type_restart_data),        INTENT(INOUT) :: restart
    REAL(dp),                       INTENT(IN)    :: time_to_restart_from

    ! Local variables:
    CHARACTER(LEN=256), PARAMETER                 :: routine_name = 'read_restart_file_SMB'
    INTEGER                                       :: ti, ti_min
    REAL(dp)                                      :: dt, dt_min

    ! Add routine to path
    CALL init_routine( routine_name)

    IF (.NOT. par%master) THEN
      CALL finalise_routine( routine_name)
      RETURN
    END IF

    ! Open the netcdf file
    CALL open_netcdf_file( restart%netcdf%filename, restart%netcdf%ncid)

    ! Read x,y
    CALL handle_error(nf90_get_var( restart%netcdf%ncid, restart%netcdf%id_var_x, restart%x, start=(/1/) ))
    CALL handle_error(nf90_get_var( restart%netcdf%ncid, restart%netcdf%id_var_y, restart%y, start=(/1/) ))

    ! Read time, determine which time frame to read
    CALL handle_error(nf90_get_var( restart%netcdf%ncid, restart%netcdf%id_var_time, restart%time, start=(/1/) ))

    IF (time_to_restart_from < MINVAL(restart%time) .OR. time_to_restart_from > MAXVAL(restart%time)) THEN
      CALL crash('time_to_restart_from = {dp_01} outside range of restart file!', dp_01 = time_to_restart_from)
    END IF

    ti_min = 0
    dt_min = 1E8_dp
    DO ti = 1, restart%nt
      dt = ABS(restart%time( ti) - time_to_restart_from)
      IF (dt < dt_min) THEN
        ti_min = ti
        dt_min = dt
      END IF
    END DO
    ti = ti_min

    IF (dt_min > 0._dp) THEN
      CALL warning('no exact match for time_to_restart_from = {dp_01} yr in restart file! Reading closest match = {dp_02} yr instead.', &
        dp_01 = time_to_restart_from, dp_02 = restart%time( ti))
    END IF
    IF (time_to_restart_from /= C%start_time_of_run) THEN
      CALL warning('starting run at t = {dp_01} yr with restart data at t = {dp_02} yr!', &
        dp_01 = C%start_time_of_run, dp_02 = time_to_restart_from)
    END IF

    ! Read the data
    CALL handle_error(nf90_get_var( restart%netcdf%ncid, restart%netcdf%id_var_FirnDepth,        restart%FirnDepth,        start = (/ 1, 1, 1, ti /), count = (/ restart%nx, restart%ny, 12,         1 /) ))
    CALL handle_error(nf90_get_var( restart%netcdf%ncid, restart%netcdf%id_var_MeltPreviousYear, restart%MeltPreviousYear, start = (/ 1, 1,    ti /), count = (/ restart%nx, restart%ny,             1 /) ))

    ! Close the netcdf file
    CALL close_netcdf_file( restart%netcdf%ncid)

    ! Finalise routine path
    CALL finalise_routine( routine_name)

  END SUBROUTINE read_restart_file_SMB
  SUBROUTINE read_restart_file_isotopes(       restart, time_to_restart_from)
    ! Read the restart netcdf file

    IMPLICIT NONE

    ! Input variables:
    TYPE(type_restart_data),        INTENT(INOUT) :: restart
    REAL(dp),                       INTENT(IN)    :: time_to_restart_from

    ! Local variables:
    CHARACTER(LEN=256), PARAMETER                 :: routine_name = 'read_restart_file_isotopes'
    INTEGER                                       :: ti, ti_min
    REAL(dp)                                      :: dt, dt_min

    ! Add routine to path
    CALL init_routine( routine_name)

    IF (.NOT. par%master) THEN
      CALL finalise_routine( routine_name)
      RETURN
    END IF

    ! Open the netcdf file
    CALL open_netcdf_file( restart%netcdf%filename, restart%netcdf%ncid)

    ! Read x,y
    CALL handle_error(nf90_get_var( restart%netcdf%ncid, restart%netcdf%id_var_x, restart%x, start=(/1/) ))
    CALL handle_error(nf90_get_var( restart%netcdf%ncid, restart%netcdf%id_var_y, restart%y, start=(/1/) ))

    ! Read time, determine which time frame to read
    CALL handle_error(nf90_get_var( restart%netcdf%ncid, restart%netcdf%id_var_time, restart%time, start=(/1/) ))

    IF (time_to_restart_from < MINVAL(restart%time) .OR. time_to_restart_from > MAXVAL(restart%time)) THEN
      CALL crash('time_to_restart_from = {dp_01} outside range of restart file!', dp_01 = time_to_restart_from)
    END IF

    ti_min = 0
    dt_min = 1E8_dp
    DO ti = 1, restart%nt
      dt = ABS(restart%time( ti) - time_to_restart_from)
      IF (dt < dt_min) THEN
        ti_min = ti
        dt_min = dt
      END IF
    END DO
    ti = ti_min

    IF (dt_min > 0._dp) THEN
      CALL warning('no exact match for time_to_restart_from = {dp_01} yr in restart file! Reading closest match = {dp_02} yr instead.', &
        dp_01 = time_to_restart_from, dp_02 = restart%time( ti))
    END IF
    IF (time_to_restart_from /= C%start_time_of_run) THEN
      CALL warning('starting run at t = {dp_01} yr with restart data at t = {dp_02} yr!', &
        dp_01 = C%start_time_of_run, dp_02 = time_to_restart_from)
    END IF

    ! Read the data
    CALL handle_error(nf90_get_var( restart%netcdf%ncid, restart%netcdf%id_var_IsoIce,           restart%IsoIce,           start = (/ 1, 1,    ti /), count = (/ restart%nx, restart%ny,             1 /) ))

    ! Close the netcdf file
    CALL close_netcdf_file( restart%netcdf%ncid)

    ! Finalise routine path
    CALL finalise_routine( routine_name)

  END SUBROUTINE read_restart_file_isotopes

  SUBROUTINE read_inverse_routine_history_dT_glob(         forcing, filename)
    ! Read the inverse routine history from the specified NetCDF file

    IMPLICIT NONE

    ! In/output variables:
    TYPE(type_forcing_data),        INTENT(INOUT) :: forcing
    CHARACTER(LEN=256),             INTENT(IN)    :: filename

    ! Local variables:
    CHARACTER(LEN=256), PARAMETER                 :: routine_name = 'read_inverse_routine_history_dT_glob'
    CHARACTER(LEN=256) :: dummy_char

    ! Add routine to path
    CALL init_routine( routine_name)

    dummy_char = forcing%netcdf_ins%filename
    dummy_char = filename

    CALL crash('need to fix the inverse routine stuff to cope with restarting!')

    ! Local variables:
!    INTEGER                                       :: ncid, id_dim_nH, id_dim_time, nt, id_var_H, id_var_time
!    INTEGER                                       :: int_dummy
!    INTEGER                                       :: ti, ti_min
!    REAL(dp)                                      :: dt, dt_min
!    REAL(dp), DIMENSION(:), ALLOCATABLE           :: time
!
!    IF (.NOT. par%master) THEN
!      CALL finalise_routine( routine_name)
!      RETURN
!    END IF
!
!    WRITE(0,*) ' Reading inverse routine dT_glob_history from file "', TRIM(filename), '"...'
!
!    ! Check if this file contains the required history
!
!    ! Open the netcdf file
!    CALL open_netcdf_file( filename, ncid)
!
!    ! Inquire dimensions id's. Check that all required dimensions exist return their lengths.
!    CALL inquire_dim( ncid, 'ndT_glob_history', int_dummy, id_dim_nH)
!    IF (int_dummy /= forcing%ndT_glob_history) THEN
!      WRITE(0,*) '  ERROR - ndT_glob_history in file "', filename, '" doesnt match forcing configuration!'
!      CALL MPI_ABORT( MPI_COMM_WORLD, cerr, ierr)
!    END IF
!    CALL inquire_dim( ncid, 'time', nt, id_dim_time)
!
!    ! Inquire variable id's. Make sure that each variable has the correct dimensions:
!    CALL inquire_double_var( ncid, 'dT_glob_history',  (/ id_dim_nH, id_dim_time/), id_var_H)
!    CALL inquire_double_var( ncid, 'time',             (/            id_dim_time/), id_var_time)
!
!    ! Read time, determine which time frame to read
!    ALLOCATE( time( nt))
!
!    CALL handle_error(nf90_get_var( ncid, id_var_time, time))
!
!    IF (C%time_to_restart_from < MINVAL(time) .OR. C%time_to_restart_from > MAXVAL(time)) THEN
!      WRITE(0,*) '  ERROR - time_to_restart_from ', C%time_to_restart_from, ' outside range of restart file!'
!      CALL MPI_ABORT( MPI_COMM_WORLD, cerr, ierr)
!    END IF
!
!    ti_min = 0
!    dt_min = 1E8_dp
!    DO ti = 1, nt
!      dt = ABS(time( ti) - C%time_to_restart_from)
!      IF (dt < dt_min) THEN
!        ti_min = ti
!        dt_min = dt
!      END IF
!    END DO
!    ti = ti_min
!
!    IF (dt_min > 0._dp) THEN
!      WRITE(0,*) '  WARNING - no exact match for time_to_restart_from ', C%time_to_restart_from, ' in restart file! Reading closest match ', time( ti), ' instead.'
!    END IF
!    IF (C%time_to_restart_from /= C%start_time_of_run) THEN
!      WRITE(0,*) '  WARNING - starting run at t = ', C%start_time_of_run, ' with restart data at t = ', C%time_to_restart_from
!    END IF
!
!    DEALLOCATE( time)
!
!    ! Read inverse routine history
!    CALL handle_error(nf90_get_var( ncid, id_var_H, forcing%dT_glob_history, start=(/1,ti/) ))
!
!    ! Close the netcdf file
!    CALL close_netcdf_file( ncid)

    ! Finalise routine path
    CALL finalise_routine( routine_name)

  END SUBROUTINE read_inverse_routine_history_dT_glob
  SUBROUTINE read_inverse_routine_history_dT_glob_inverse( forcing, filename)
    ! Read the inverse routine history from the specified NetCDF file

    IMPLICIT NONE

    ! In/output variables:
    TYPE(type_forcing_data),        INTENT(INOUT) :: forcing
    CHARACTER(LEN=256),             INTENT(IN)    :: filename

    ! Local variables:
    CHARACTER(LEN=256), PARAMETER                 :: routine_name = 'read_inverse_routine_history_dT_glob_inverse'
    CHARACTER(LEN=256) :: dummy_char

    ! Add routine to path
    CALL init_routine( routine_name)

    dummy_char = forcing%netcdf_ins%filename
    dummy_char = filename

    CALL crash('need to fix the inverse routine stuff to cope with restarting!')

!    ! Local variables:
!    INTEGER                                       :: ncid, id_dim_nH, id_dim_time, nt, id_var_H, id_var_time
!    INTEGER                                       :: int_dummy
!    INTEGER                                       :: ti, ti_min
!    REAL(dp)                                      :: dt, dt_min
!    REAL(dp), DIMENSION(:), ALLOCATABLE           :: time
!
!    IF (.NOT. par%master) THEN
!      CALL finalise_routine( routine_name)
!      RETURN
!    END IF
!
!    WRITE(0,*) ' Reading inverse routine dT_glob_inverse_history from file "', TRIM(filename), '"...'
!
!    ! Check if this file contains the required history
!
!    ! Open the netcdf file
!    CALL open_netcdf_file( filename, ncid)
!
!    ! Inquire dimensions id's. Check that all required dimensions exist return their lengths.
!    CALL inquire_dim( ncid, 'ndT_glob_inverse_history', int_dummy, id_dim_nH)
!    IF (int_dummy /= forcing%ndT_glob_inverse_history) THEN
!      WRITE(0,*) '  ERROR - ndT_glob_inverse_history in file "', filename, '" doesnt match forcing configuration!'
!      CALL MPI_ABORT( MPI_COMM_WORLD, cerr, ierr)
!    END IF
!    CALL inquire_dim( ncid, 'time', nt, id_dim_time)
!
!    ! Inquire variable id's. Make sure that each variable has the correct dimensions:
!    CALL inquire_double_var( ncid, 'dT_glob_inverse_history',  (/ id_dim_nH, id_dim_time/), id_var_H)
!    CALL inquire_double_var( ncid, 'time',                     (/            id_dim_time/), id_var_time)
!
!    ! Read time, determine which time frame to read
!    ALLOCATE( time( nt))
!
!    CALL handle_error(nf90_get_var( ncid, id_var_time, time))
!
!    IF (C%time_to_restart_from < MINVAL(time) .OR. C%time_to_restart_from > MAXVAL(time)) THEN
!      WRITE(0,*) '  ERROR - time_to_restart_from ', C%time_to_restart_from, ' outside range of restart file!'
!      CALL MPI_ABORT( MPI_COMM_WORLD, cerr, ierr)
!    END IF
!
!    ti_min = 0
!    dt_min = 1E8_dp
!    DO ti = 1, nt
!      dt = ABS(time( ti) - C%time_to_restart_from)
!      IF (dt < dt_min) THEN
!        ti_min = ti
!        dt_min = dt
!      END IF
!    END DO
!    ti = ti_min
!
!    IF (dt_min > 0._dp) THEN
!      WRITE(0,*) '  WARNING - no exact match for time_to_restart_from ', C%time_to_restart_from, ' in restart file! Reading closest match ', time( ti), ' instead.'
!    END IF
!    IF (C%time_to_restart_from /= C%start_time_of_run) THEN
!      WRITE(0,*) '  WARNING - starting run at t = ', C%start_time_of_run, ' with restart data at t = ', C%time_to_restart_from
!    END IF
!
!    DEALLOCATE( time)
!
!    ! Read inverse routine history
!    CALL handle_error(nf90_get_var( ncid, id_var_H, forcing%dT_glob_inverse_history, start=(/1,ti/) ))
!
!    ! Close the netcdf file
!    CALL close_netcdf_file( ncid)

    ! Finalise routine path
    CALL finalise_routine( routine_name)

  END SUBROUTINE read_inverse_routine_history_dT_glob_inverse
  SUBROUTINE read_inverse_routine_history_CO2_inverse(     forcing, filename)
    ! Read the inverse routine history from the specified NetCDF file

    IMPLICIT NONE

    ! In/output variables:
    TYPE(type_forcing_data),        INTENT(INOUT) :: forcing
    CHARACTER(LEN=256),             INTENT(IN)    :: filename

    ! Local variables:
    CHARACTER(LEN=256), PARAMETER                 :: routine_name = 'read_inverse_routine_history_CO2_inverse'
    CHARACTER(LEN=256) :: dummy_char

    ! Add routine to path
    CALL init_routine( routine_name)

    dummy_char = forcing%netcdf_ins%filename
    dummy_char = filename

    CALL crash('need to fix the inverse routine stuff to cope with restarting!')

!    ! Local variables:
!    INTEGER                                       :: ncid, id_dim_nH, id_dim_time, nt, id_var_H, id_var_time
!    INTEGER                                       :: int_dummy
!    INTEGER                                       :: ti, ti_min
!    REAL(dp)                                      :: dt, dt_min
!    REAL(dp), DIMENSION(:), ALLOCATABLE           :: time
!
!    IF (.NOT. par%master) THEN
!      CALL finalise_routine( routine_name)
!      RETURN
!    END IF
!
!    WRITE(0,*) ' Reading inverse routine CO2_inverse_history from file "', TRIM(filename), '"...'
!
!    ! Check if this file contains the required history
!
!    ! Open the netcdf file
!    CALL open_netcdf_file( filename, ncid)
!
!    ! Inquire dimensions id's. Check that all required dimensions exist return their lengths.
!    CALL inquire_dim( ncid, 'nCO2_inverse_history', int_dummy, id_dim_nH)
!    IF (int_dummy /= forcing%nCO2_inverse_history) THEN
!      WRITE(0,*) '  ERROR - nCO2_inverse_history in file "', filename, '" doesnt match forcing configuration!'
!      CALL MPI_ABORT( MPI_COMM_WORLD, cerr, ierr)
!    END IF
!    CALL inquire_dim( ncid, 'time', nt, id_dim_time)
!
!    ! Inquire variable id's. Make sure that each variable has the correct dimensions:
!    CALL inquire_double_var( ncid, 'CO2_inverse_history',  (/ id_dim_nH, id_dim_time/), id_var_H)
!    CALL inquire_double_var( ncid, 'time',                 (/            id_dim_time/), id_var_time)
!
!    ! Read time, determine which time frame to read
!    ALLOCATE( time( nt))
!
!    CALL handle_error(nf90_get_var( ncid, id_var_time, time))
!
!    IF (C%time_to_restart_from < MINVAL(time) .OR. C%time_to_restart_from > MAXVAL(time)) THEN
!      WRITE(0,*) '  ERROR - time_to_restart_from ', C%time_to_restart_from, ' outside range of restart file!'
!      CALL MPI_ABORT( MPI_COMM_WORLD, cerr, ierr)
!    END IF
!
!    ti_min = 0
!    dt_min = 1E8_dp
!    DO ti = 1, nt
!      dt = ABS(time( ti) - C%time_to_restart_from)
!      IF (dt < dt_min) THEN
!        ti_min = ti
!        dt_min = dt
!      END IF
!    END DO
!    ti = ti_min
!
!    IF (dt_min > 0._dp) THEN
!      WRITE(0,*) '  WARNING - no exact match for time_to_restart_from ', C%time_to_restart_from, ' in restart file! Reading closest match ', time( ti), ' instead.'
!    END IF
!    IF (C%time_to_restart_from /= C%start_time_of_run) THEN
!      WRITE(0,*) '  WARNING - starting run at t = ', C%start_time_of_run, ' with restart data at t = ', C%time_to_restart_from
!    END IF
!
!    DEALLOCATE( time)
!
!    ! Read inverse routine history
!    CALL handle_error(nf90_get_var( ncid, id_var_H, forcing%CO2_inverse_history, start=(/1,ti/) ))
!
!    ! Close the netcdf file
!    CALL close_netcdf_file( ncid)

    ! Finalise routine path
    CALL finalise_routine( routine_name)

  END SUBROUTINE read_inverse_routine_history_CO2_inverse

! Read all kinds of input files
! =============================

  ! Reference ice-sheet geometry (ice thickness, bed topography, and surface elevation)
  SUBROUTINE inquire_reference_geometry_file( refgeo)
    ! Check if the right dimensions and variables are present in the file.

    IMPLICIT NONE

    ! Input variables:
    TYPE(type_reference_geometry), INTENT(INOUT) :: refgeo

    ! Local variables:
    CHARACTER(LEN=256), PARAMETER                 :: routine_name = 'inquire_reference_geometry_file'

    ! Add routine to path
    CALL init_routine( routine_name)

    IF (.NOT. par%master) THEN
      CALL finalise_routine( routine_name)
      RETURN
    END IF

    ! Open the netcdf file
    CALL open_netcdf_file( refgeo%netcdf%filename, refgeo%netcdf%ncid)

    ! Inquire dimensions id's. Check that all required dimensions exist return their lengths.
    CALL inquire_dim( refgeo%netcdf%ncid, refgeo%netcdf%name_dim_x, refgeo%nx_raw, refgeo%netcdf%id_dim_x)
    CALL inquire_dim( refgeo%netcdf%ncid, refgeo%netcdf%name_dim_y, refgeo%ny_Raw, refgeo%netcdf%id_dim_y)

    ! Inquire variable id's. Make sure that each variable has the correct dimensions:
    CALL inquire_double_var( refgeo%netcdf%ncid, refgeo%netcdf%name_var_x,  (/ refgeo%netcdf%id_dim_x                         /), refgeo%netcdf%id_var_x )
    CALL inquire_double_var( refgeo%netcdf%ncid, refgeo%netcdf%name_var_y,  (/ refgeo%netcdf%id_dim_y                         /), refgeo%netcdf%id_var_y )
    CALL inquire_double_var( refgeo%netcdf%ncid, refgeo%netcdf%name_var_Hi, (/ refgeo%netcdf%id_dim_x, refgeo%netcdf%id_dim_y /), refgeo%netcdf%id_var_Hi)
    CALL inquire_double_var( refgeo%netcdf%ncid, refgeo%netcdf%name_var_Hb, (/ refgeo%netcdf%id_dim_x, refgeo%netcdf%id_dim_y /), refgeo%netcdf%id_var_Hb)
    CALL inquire_double_var( refgeo%netcdf%ncid, refgeo%netcdf%name_var_Hs, (/ refgeo%netcdf%id_dim_x, refgeo%netcdf%id_dim_y /), refgeo%netcdf%id_var_Hs)

    ! Close the netcdf file
    CALL close_netcdf_file( refgeo%netcdf%ncid)

    ! Finalise routine path
    CALL finalise_routine( routine_name)

  END SUBROUTINE inquire_reference_geometry_file
  SUBROUTINE read_reference_geometry_file( refgeo)
    ! Read reference geometry dat from a NetCDF file

    IMPLICIT NONE

    ! In/output variables:
    TYPE(type_reference_geometry), INTENT(INOUT) :: refgeo

    ! Local variables:
    CHARACTER(LEN=256), PARAMETER                 :: routine_name = 'read_reference_geometry_file'

    ! Add routine to path
    CALL init_routine( routine_name)

    IF (.NOT. par%master) THEN
      CALL finalise_routine( routine_name)
      RETURN
    END IF

    ! Open the netcdf file
    CALL open_netcdf_file( refgeo%netcdf%filename, refgeo%netcdf%ncid)

    ! Read the data
    CALL handle_error(nf90_get_var( refgeo%netcdf%ncid, refgeo%netcdf%id_var_x,  refgeo%x_raw,  start = (/ 1    /) ))
    CALL handle_error(nf90_get_var( refgeo%netcdf%ncid, refgeo%netcdf%id_var_y,  refgeo%y_raw,  start = (/ 1    /) ))
    CALL handle_error(nf90_get_var( refgeo%netcdf%ncid, refgeo%netcdf%id_var_Hi, refgeo%Hi_raw, start = (/ 1, 1 /) ))
    CALL handle_error(nf90_get_var( refgeo%netcdf%ncid, refgeo%netcdf%id_var_Hb, refgeo%Hb_raw, start = (/ 1, 1 /) ))
    CALL handle_error(nf90_get_var( refgeo%netcdf%ncid, refgeo%netcdf%id_var_Hs, refgeo%Hs_raw, start = (/ 1, 1 /) ))

    ! Close the netcdf file
    CALL close_netcdf_file( refgeo%netcdf%ncid)

    ! Finalise routine path
    CALL finalise_routine( routine_name)

  END SUBROUTINE read_reference_geometry_file

  ! Present-day observed global climate (e.g. ERA-40)
  SUBROUTINE inquire_PD_obs_global_climate_file( clim)
    ! Check if the right dimensions and variables are present in the file.

    IMPLICIT NONE

    ! Input variables:
    TYPE(type_climate_snapshot_global), INTENT(INOUT) :: clim

    ! Local variables:
    CHARACTER(LEN=256), PARAMETER                 :: routine_name = 'inquire_PD_obs_global_climate_file'
    INTEGER                               :: int_dummy

    ! Add routine to path
    CALL init_routine( routine_name)

    IF (.NOT. par%master) THEN
      CALL finalise_routine( routine_name)
      RETURN
    END IF

    ! Open the netcdf file
    CALL open_netcdf_file( clim%netcdf%filename, clim%netcdf%ncid)

    ! Inquire dimensions id's. Check that all required dimensions exist return their lengths.
    CALL inquire_dim( clim%netcdf%ncid, clim%netcdf%name_dim_lat,     clim%nlat,  clim%netcdf%id_dim_lat)
    CALL inquire_dim( clim%netcdf%ncid, clim%netcdf%name_dim_lon,     clim%nlon,  clim%netcdf%id_dim_lon)
    CALL inquire_dim( clim%netcdf%ncid, clim%netcdf%name_dim_month,   int_dummy,  clim%netcdf%id_dim_month)

    ! Inquire variable id's. Make sure that each variable has the correct dimensions:
    CALL inquire_double_var( clim%netcdf%ncid, clim%netcdf%name_var_lat,      (/ clim%netcdf%id_dim_lat                                                   /), clim%netcdf%id_var_lat)
    CALL inquire_double_var( clim%netcdf%ncid, clim%netcdf%name_var_lon,      (/ clim%netcdf%id_dim_lon                                                   /), clim%netcdf%id_var_lon)
    CALL inquire_double_var( clim%netcdf%ncid, clim%netcdf%name_var_Hs,       (/ clim%netcdf%id_dim_lon, clim%netcdf%id_dim_lat                           /), clim%netcdf%id_var_Hs)
    CALL inquire_double_var( clim%netcdf%ncid, clim%netcdf%name_var_T2m,      (/ clim%netcdf%id_dim_lon, clim%netcdf%id_dim_lat, clim%netcdf%id_dim_month /), clim%netcdf%id_var_T2m)
    CALL inquire_double_var( clim%netcdf%ncid, clim%netcdf%name_var_Precip,   (/ clim%netcdf%id_dim_lon, clim%netcdf%id_dim_lat, clim%netcdf%id_dim_month /), clim%netcdf%id_var_Precip)
    CALL inquire_double_var( clim%netcdf%ncid, clim%netcdf%name_var_Wind_WE,  (/ clim%netcdf%id_dim_lon, clim%netcdf%id_dim_lat, clim%netcdf%id_dim_month /), clim%netcdf%id_var_Wind_WE)
    CALL inquire_double_var( clim%netcdf%ncid, clim%netcdf%name_var_Wind_SN,  (/ clim%netcdf%id_dim_lon, clim%netcdf%id_dim_lat, clim%netcdf%id_dim_month /), clim%netcdf%id_var_Wind_SN)

    ! Close the netcdf file
    CALL close_netcdf_file( clim%netcdf%ncid)

    ! Finalise routine path
    CALL finalise_routine( routine_name)

  END SUBROUTINE inquire_PD_obs_global_climate_file
  SUBROUTINE read_PD_obs_global_climate_file(    clim)

    IMPLICIT NONE

    ! Input variables:
    TYPE(type_climate_snapshot_global), INTENT(INOUT) :: clim

    ! Local variables:
    CHARACTER(LEN=256), PARAMETER                 :: routine_name = 'read_PD_obs_global_climate_file'

    ! Add routine to path
    CALL init_routine( routine_name)

    IF (.NOT. par%master) THEN
      CALL finalise_routine( routine_name)
      RETURN
    END IF

    ! Open the netcdf file
    CALL open_netcdf_file( clim%netcdf%filename, clim%netcdf%ncid)

    ! Read the data
    CALL handle_error(nf90_get_var( clim%netcdf%ncid, clim%netcdf%id_var_lon,     clim%lon,     start = (/ 1       /) ))
    CALL handle_error(nf90_get_var( clim%netcdf%ncid, clim%netcdf%id_var_lat,     clim%lat,     start = (/ 1       /) ))
    CALL handle_error(nf90_get_var( clim%netcdf%ncid, clim%netcdf%id_var_Hs,      clim%Hs,      start = (/ 1, 1    /) ))
    CALL handle_error(nf90_get_var( clim%netcdf%ncid, clim%netcdf%id_var_T2m,     clim%T2m,     start = (/ 1, 1, 1 /) ))
    CALL handle_error(nf90_get_var( clim%netcdf%ncid, clim%netcdf%id_var_Precip,  clim%Precip,  start = (/ 1, 1, 1 /) ))
    CALL handle_error(nf90_get_var( clim%netcdf%ncid, clim%netcdf%id_var_Wind_WE, clim%Wind_WE, start = (/ 1, 1, 1 /) ))
    CALL handle_error(nf90_get_var( clim%netcdf%ncid, clim%netcdf%id_var_Wind_SN, clim%Wind_SN, start = (/ 1, 1, 1 /) ))

    ! Close the netcdf file
    CALL close_netcdf_file( clim%netcdf%ncid)

    ! Finalise routine path
    CALL finalise_routine( routine_name)

  END SUBROUTINE read_PD_obs_global_climate_file

  ! Present-day observed global ocean (e.g. WOA18)
  SUBROUTINE inquire_PD_obs_global_ocean_file( ocn)
    ! Check if the right dimensions and variables are present in the file.

    IMPLICIT NONE

    ! Input variables:
    TYPE(type_ocean_snapshot_global), INTENT(INOUT) :: ocn

    ! Local variables:
    CHARACTER(LEN=256), PARAMETER                 :: routine_name = 'inquire_PD_obs_global_ocean_file'

    ! Add routine to path
    CALL init_routine( routine_name)

    IF (.NOT. par%master) THEN
      CALL finalise_routine( routine_name)
      RETURN
    END IF

    ! Open the netcdf file
    CALL open_netcdf_file( ocn%netcdf%filename, ocn%netcdf%ncid)

    ! Inquire dimensions id's. Check that all required dimensions exist return their lengths.
    CALL inquire_dim( ocn%netcdf%ncid, ocn%netcdf%name_dim_lat,     ocn%nlat,         ocn%netcdf%id_dim_lat    )
    CALL inquire_dim( ocn%netcdf%ncid, ocn%netcdf%name_dim_lon,     ocn%nlon,         ocn%netcdf%id_dim_lon    )
    CALL inquire_dim( ocn%netcdf%ncid, ocn%netcdf%name_dim_z_ocean, ocn%nz_ocean_raw, ocn%netcdf%id_dim_z_ocean)

    ! Inquire variable id's. Make sure that each variable has the correct dimensions:
    CALL inquire_double_var( ocn%netcdf%ncid, ocn%netcdf%name_var_lat,     (/ ocn%netcdf%id_dim_lat     /), ocn%netcdf%id_var_lat    )
    CALL inquire_double_var( ocn%netcdf%ncid, ocn%netcdf%name_var_lon,     (/ ocn%netcdf%id_dim_lon     /), ocn%netcdf%id_var_lon    )
    CALL inquire_double_var( ocn%netcdf%ncid, ocn%netcdf%name_var_z_ocean, (/ ocn%netcdf%id_dim_z_ocean /), ocn%netcdf%id_var_z_ocean)

    CALL inquire_double_var( ocn%netcdf%ncid, TRIM(C%name_ocean_temperature_obs), (/ ocn%netcdf%id_dim_lon, ocn%netcdf%id_dim_lat, ocn%netcdf%id_dim_z_ocean /),  ocn%netcdf%id_var_T_ocean)
    CALL inquire_double_var( ocn%netcdf%ncid, TRIM(C%name_ocean_salinity_obs)   , (/ ocn%netcdf%id_dim_lon, ocn%netcdf%id_dim_lat, ocn%netcdf%id_dim_z_ocean /),  ocn%netcdf%id_var_S_ocean)

    ! Close the netcdf file
    CALL close_netcdf_file( ocn%netcdf%ncid)

    ! Finalise routine path
    CALL finalise_routine( routine_name)

  END SUBROUTINE inquire_PD_obs_global_ocean_file
  SUBROUTINE read_PD_obs_global_ocean_file(    ocn)

    IMPLICIT NONE

    ! Input variables:
    TYPE(type_ocean_snapshot_global), INTENT(INOUT) :: ocn

    ! Local variables:
    CHARACTER(LEN=256), PARAMETER                 :: routine_name = 'read_PD_obs_global_ocean_file'

    ! Add routine to path
    CALL init_routine( routine_name)

    IF (.NOT. par%master) THEN
      CALL finalise_routine( routine_name)
      RETURN
    END IF

    ! Open the netcdf file
    CALL open_netcdf_file( ocn%netcdf%filename, ocn%netcdf%ncid)

    ! Read the data
    CALL handle_error(nf90_get_var( ocn%netcdf%ncid, ocn%netcdf%id_var_lon,     ocn%lon,         start = (/ 1       /) ))
    CALL handle_error(nf90_get_var( ocn%netcdf%ncid, ocn%netcdf%id_var_lat,     ocn%lat,         start = (/ 1       /) ))
    CALL handle_error(nf90_get_var( ocn%netcdf%ncid, ocn%netcdf%id_var_z_ocean, ocn%z_ocean_raw, start = (/ 1       /) ))

    CALL handle_error(nf90_get_var( ocn%netcdf%ncid, ocn%netcdf%id_var_T_ocean, ocn%T_ocean_raw, start = (/ 1, 1, 1 /) ))
    CALL handle_error(nf90_get_var( ocn%netcdf%ncid, ocn%netcdf%id_var_S_ocean, ocn%S_ocean_raw, start = (/ 1, 1, 1 /) ))

    ! Close the netcdf file
    CALL close_netcdf_file( ocn%netcdf%ncid)

    ! Finalise routine path
    CALL finalise_routine( routine_name)

  END SUBROUTINE read_PD_obs_global_ocean_file

  ! GCM global climate (climate matrix snapshots)
  SUBROUTINE inquire_GCM_global_climate_file( clim)
    ! Check if the right dimensions and variables are present in the file.

    IMPLICIT NONE

    ! Input variables:
    TYPE(type_climate_snapshot_global), INTENT(INOUT) :: clim

    ! Local variables:
    CHARACTER(LEN=256), PARAMETER                 :: routine_name = 'inquire_GCM_global_climate_file'
    INTEGER                                     :: int_dummy

    ! Add routine to path
    CALL init_routine( routine_name)

    IF (.NOT. par%master) THEN
      CALL finalise_routine( routine_name)
      RETURN
    END IF

    ! Open the netcdf file
    CALL open_netcdf_file( clim%netcdf%filename, clim%netcdf%ncid)

    ! Inquire dimensions id's. Check that all required dimensions exist return their lengths.
    CALL inquire_dim( clim%netcdf%ncid, clim%netcdf%name_dim_lat,     clim%nlat,  clim%netcdf%id_dim_lat)
    CALL inquire_dim( clim%netcdf%ncid, clim%netcdf%name_dim_lon,     clim%nlon,  clim%netcdf%id_dim_lon)
    CALL inquire_dim( clim%netcdf%ncid, clim%netcdf%name_dim_month,   int_dummy,  clim%netcdf%id_dim_month)

    ! Inquire variable id's. Make sure that each variable has the correct dimensions:
    CALL inquire_double_var( clim%netcdf%ncid, clim%netcdf%name_var_lat,      (/ clim%netcdf%id_dim_lat                                                   /),  clim%netcdf%id_var_lat)
    CALL inquire_double_var( clim%netcdf%ncid, clim%netcdf%name_var_lon,      (/ clim%netcdf%id_dim_lon                                                   /),  clim%netcdf%id_var_lon)
    CALL inquire_double_var( clim%netcdf%ncid, clim%netcdf%name_var_Hs,       (/ clim%netcdf%id_dim_lon, clim%netcdf%id_dim_lat                           /),  clim%netcdf%id_var_Hs)
    CALL inquire_double_var( clim%netcdf%ncid, clim%netcdf%name_var_T2m,      (/ clim%netcdf%id_dim_lon, clim%netcdf%id_dim_lat, clim%netcdf%id_dim_month /),  clim%netcdf%id_var_T2m)
    CALL inquire_double_var( clim%netcdf%ncid, clim%netcdf%name_var_Precip,   (/ clim%netcdf%id_dim_lon, clim%netcdf%id_dim_lat, clim%netcdf%id_dim_month /),  clim%netcdf%id_var_Precip)
    !CALL inquire_double_var( clim%netcdf%ncid, clim%netcdf%name_var_Wind_WE,  (/ clim%netcdf%id_dim_lon, clim%netcdf%id_dim_lat, clim%netcdf%id_dim_month /),  clim%netcdf%id_var_Wind_WE)
    !CALL inquire_double_var( clim%netcdf%ncid, clim%netcdf%name_var_Wind_SN,  (/ clim%netcdf%id_dim_lon, clim%netcdf%id_dim_lat, clim%netcdf%id_dim_month /),  clim%netcdf%id_var_Wind_SN)

    ! Close the netcdf file
    CALL close_netcdf_file(clim%netcdf%ncid)

    ! Finalise routine path
    CALL finalise_routine( routine_name)

  END SUBROUTINE inquire_GCM_global_climate_file
  SUBROUTINE read_GCM_global_climate_file(    clim)

    IMPLICIT NONE

    ! Input variables:
    TYPE(type_climate_snapshot_global), INTENT(INOUT) :: clim

    ! Local variables:
    CHARACTER(LEN=256), PARAMETER                 :: routine_name = 'read_GCM_global_climate_file'

    ! Add routine to path
    CALL init_routine( routine_name)

    IF (.NOT. par%master) THEN
      CALL finalise_routine( routine_name)
      RETURN
    END IF

    ! Open the netcdf file
    CALL open_netcdf_file(clim%netcdf%filename, clim%netcdf%ncid)

    ! Read the data
    CALL handle_error(nf90_get_var( clim%netcdf%ncid, clim%netcdf%id_var_lon,     clim%lon,     start = (/ 1       /) ))
    CALL handle_error(nf90_get_var( clim%netcdf%ncid, clim%netcdf%id_var_lat,     clim%lat,     start = (/ 1       /) ))
    CALL handle_error(nf90_get_var( clim%netcdf%ncid, clim%netcdf%id_var_Hs,      clim%Hs,      start = (/ 1, 1    /) ))
    CALL handle_error(nf90_get_var( clim%netcdf%ncid, clim%netcdf%id_var_T2m,     clim%T2m,     start = (/ 1, 1, 1 /) ))
    CALL handle_error(nf90_get_var( clim%netcdf%ncid, clim%netcdf%id_var_Precip,  clim%Precip,  start = (/ 1, 1, 1 /) ))
    !CALL handle_error(nf90_get_var( clim%netcdf%ncid, clim%netcdf%id_var_Wind_WE, clim%Wind_WE, start = (/ 1, 1, 1 /) ))
    !CALL handle_error(nf90_get_var( clim%netcdf%ncid, clim%netcdf%id_var_Wind_SN, clim%Wind_SN, start = (/ 1, 1, 1 /) ))

    ! Close the netcdf file
    CALL close_netcdf_file(clim%netcdf%ncid)

    ! Finalise routine path
    CALL finalise_routine( routine_name)

  END SUBROUTINE read_GCM_global_climate_file

  ! GCM global ocean (ocean matrix snapshots)
  SUBROUTINE inquire_GCM_global_ocean_file( ocn)
    ! Check if the right dimensions and variables are present in the file.

    IMPLICIT NONE

    ! Input variables:
    TYPE(type_ocean_snapshot_global), INTENT(INOUT) :: ocn

    ! Local variables:
    CHARACTER(LEN=256), PARAMETER                 :: routine_name = 'inquire_GCM_global_ocean_file'

    ! Add routine to path
    CALL init_routine( routine_name)

    IF (.NOT. par%master) THEN
      CALL finalise_routine( routine_name)
      RETURN
    END IF

    ! Open the netcdf file
    CALL open_netcdf_file( ocn%netcdf%filename, ocn%netcdf%ncid)

     ! Inquire dimensions id's. Check that all required dimensions exist return their lengths.
    CALL inquire_dim( ocn%netcdf%ncid, ocn%netcdf%name_dim_lat,     ocn%nlat,         ocn%netcdf%id_dim_lat    )
    CALL inquire_dim( ocn%netcdf%ncid, ocn%netcdf%name_dim_lon,     ocn%nlon,         ocn%netcdf%id_dim_lon    )
    CALL inquire_dim( ocn%netcdf%ncid, ocn%netcdf%name_dim_z_ocean, ocn%nz_ocean_raw, ocn%netcdf%id_dim_z_ocean)

    ! Inquire variable id's. Make sure that each variable has the correct dimensions:
    CALL inquire_double_var( ocn%netcdf%ncid, ocn%netcdf%name_var_lat,     (/ ocn%netcdf%id_dim_lat     /), ocn%netcdf%id_var_lat    )
    CALL inquire_double_var( ocn%netcdf%ncid, ocn%netcdf%name_var_lon,     (/ ocn%netcdf%id_dim_lon     /), ocn%netcdf%id_var_lon    )
    CALL inquire_double_var( ocn%netcdf%ncid, ocn%netcdf%name_var_z_ocean, (/ ocn%netcdf%id_dim_z_ocean /), ocn%netcdf%id_var_z_ocean)

    CALL inquire_double_var( ocn%netcdf%ncid, TRIM(C%name_ocean_temperature_GCM), (/ ocn%netcdf%id_dim_lon, ocn%netcdf%id_dim_lat, ocn%netcdf%id_dim_z_ocean /), ocn%netcdf%id_var_T_ocean)
    CALL inquire_double_var( ocn%netcdf%ncid, TRIM(C%name_ocean_salinity_GCM)   , (/ ocn%netcdf%id_dim_lon, ocn%netcdf%id_dim_lat, ocn%netcdf%id_dim_z_ocean /), ocn%netcdf%id_var_S_ocean)

    ! Close the netcdf file
    CALL close_netcdf_file( ocn%netcdf%ncid)

    ! Finalise routine path
    CALL finalise_routine( routine_name)

  END SUBROUTINE inquire_GCM_global_ocean_file
  SUBROUTINE read_GCM_global_ocean_file(    ocn)

    IMPLICIT NONE

    ! Input variables:
    TYPE(type_ocean_snapshot_global), INTENT(INOUT) :: ocn

    ! Local variables:
    CHARACTER(LEN=256), PARAMETER                 :: routine_name = 'read_GCM_global_ocean_file'

    ! Add routine to path
    CALL init_routine( routine_name)

    IF (.NOT. par%master) THEN
      CALL finalise_routine( routine_name)
      RETURN
    END IF

    ! Open the netcdf file
    CALL open_netcdf_file( ocn%netcdf%filename, ocn%netcdf%ncid)

    ! Read the data
    CALL handle_error(nf90_get_var( ocn%netcdf%ncid, ocn%netcdf%id_var_lon,     ocn%lon,         start = (/ 1       /) ))
    CALL handle_error(nf90_get_var( ocn%netcdf%ncid, ocn%netcdf%id_var_lat,     ocn%lat,         start = (/ 1       /) ))
    CALL handle_error(nf90_get_var( ocn%netcdf%ncid, ocn%netcdf%id_var_z_ocean, ocn%z_ocean_raw, start = (/ 1       /) ))

    CALL handle_error(nf90_get_var( ocn%netcdf%ncid, ocn%netcdf%id_var_T_ocean, ocn%T_ocean_raw, start = (/ 1, 1, 1 /) ))
    CALL handle_error(nf90_get_var( ocn%netcdf%ncid, ocn%netcdf%id_var_S_ocean, ocn%S_ocean_raw, start = (/ 1, 1, 1 /) ))

    ! Close the netcdf file
    CALL close_netcdf_file( ocn%netcdf%ncid)

    ! Finalise routine path
    CALL finalise_routine( routine_name)

  END SUBROUTINE read_GCM_global_ocean_file

  ! High-resolution geometry used for extrapolating ocean data
  SUBROUTINE inquire_hires_geometry_file( hires)
    ! Check if the right dimensions and variables are present in the file.

    IMPLICIT NONE

    ! Input variables:
    TYPE(type_highres_ocean_data), INTENT(INOUT) :: hires

    ! Local variables:
    CHARACTER(LEN=256), PARAMETER                 :: routine_name = 'inquire_hires_geometry_file'

    ! Add routine to path
    CALL init_routine( routine_name)

    IF (.NOT. par%master) THEN
      CALL finalise_routine( routine_name)
      RETURN
    END IF

    ! Open the netcdf file
    CALL open_netcdf_file( hires%netcdf_geo%filename, hires%netcdf_geo%ncid)

    ! Inquire dimensions id's. Check that all required dimensions exist return their lengths.
    CALL inquire_dim( hires%netcdf_geo%ncid, hires%netcdf_geo%name_dim_x, hires%grid%nx, hires%netcdf_geo%id_dim_x)
    CALL inquire_dim( hires%netcdf_geo%ncid, hires%netcdf_geo%name_dim_y, hires%grid%ny, hires%netcdf_geo%id_dim_y)

    ! Inquire variable id's. Make sure that each variable has the correct dimensions:
    CALL inquire_double_var( hires%netcdf_geo%ncid, hires%netcdf_geo%name_var_x,  (/ hires%netcdf_geo%id_dim_x                        /), hires%netcdf_geo%id_var_x )
    CALL inquire_double_var( hires%netcdf_geo%ncid, hires%netcdf_geo%name_var_y,  (/ hires%netcdf_geo%id_dim_y                        /), hires%netcdf_geo%id_var_y )
    CALL inquire_double_var( hires%netcdf_geo%ncid, hires%netcdf_geo%name_var_Hi, (/ hires%netcdf_geo%id_dim_x, hires%netcdf_geo%id_dim_y /), hires%netcdf_geo%id_var_Hi)
    CALL inquire_double_var( hires%netcdf_geo%ncid, hires%netcdf_geo%name_var_Hb, (/ hires%netcdf_geo%id_dim_x, hires%netcdf_geo%id_dim_y /), hires%netcdf_geo%id_var_Hb)

    ! Close the netcdf file
    CALL close_netcdf_file( hires%netcdf_geo%ncid)

    ! Finalise routine path
    CALL finalise_routine( routine_name)

  END SUBROUTINE inquire_hires_geometry_file
  SUBROUTINE read_hires_geometry_file(    hires)
    ! Read the high-resolution geometry netcdf file

    IMPLICIT NONE

    ! In/output variables:
    TYPE(type_highres_ocean_data), INTENT(INOUT) :: hires

    ! Local variables:
    CHARACTER(LEN=256), PARAMETER                 :: routine_name = 'read_hires_geometry_file'

    ! Add routine to path
    CALL init_routine( routine_name)

    IF (.NOT. par%master) THEN
      CALL finalise_routine( routine_name)
      RETURN
    END IF

    ! Open the netcdf file
    CALL open_netcdf_file( hires%netcdf_geo%filename, hires%netcdf_geo%ncid)

    ! Read the data
    CALL handle_error(nf90_get_var( hires%netcdf_geo%ncid, hires%netcdf_geo%id_var_x,      hires%grid%x, start = (/ 1    /) ))
    CALL handle_error(nf90_get_var( hires%netcdf_geo%ncid, hires%netcdf_geo%id_var_y,      hires%grid%y, start = (/ 1    /) ))
    CALL handle_error(nf90_get_var( hires%netcdf_geo%ncid, hires%netcdf_geo%id_var_Hi,     hires%Hi,     start = (/ 1, 1 /) ))
    CALL handle_error(nf90_get_var( hires%netcdf_geo%ncid, hires%netcdf_geo%id_var_Hb,     hires%Hb,     start = (/ 1, 1 /) ))

    ! Close the netcdf file
    CALL close_netcdf_file( hires%netcdf_geo%ncid)

    ! Finalise routine path
    CALL finalise_routine( routine_name)

  END SUBROUTINE read_hires_geometry_file

  ! Create/read an extrapolated ocean data file
  SUBROUTINE create_extrapolated_ocean_file(  hires, hires_ocean_filename)
    ! Create a new folder extrapolated ocean data file

    IMPLICIT NONE

    ! In/output variables:
    TYPE(type_highres_ocean_data),       INTENT(INOUT) :: hires
    CHARACTER(LEN=256),                  INTENT(IN)    :: hires_ocean_filename

    ! Local variables:
    CHARACTER(LEN=256), PARAMETER                 :: routine_name = 'create_extrapolated_ocean_file'
    LOGICAL                                            :: file_exists
    INTEGER                                            :: x, y, z

    ! Add routine to path
    CALL init_routine( routine_name)

    IF (.NOT. par%master) THEN
      CALL finalise_routine( routine_name)
      RETURN
    END IF

    ! Create a new file and, to prevent loss of data,
    ! stop with an error message if one already exists (not when differences are considered):

    hires%netcdf%filename = hires_ocean_filename
    INQUIRE(EXIST=file_exists, FILE = TRIM( hires%netcdf%filename))
    IF (file_exists) THEN
      CALL crash('file "' // TRIM( hires%netcdf%filename) // '" already exists!')
    END IF

    ! Create hires%netcdf file
    !WRITE(0,*) ' Creating new hires%netcdf file at ', TRIM( hires%netcdf%filename)
    CALL handle_error(nf90_create( hires%netcdf%filename, IOR(nf90_clobber,nf90_share), hires%netcdf%ncid))

    ! Define dimensions:
    CALL create_dim( hires%netcdf%ncid, hires%netcdf%name_dim_x,       hires%grid%nx, hires%netcdf%id_dim_x      )
    CALL create_dim( hires%netcdf%ncid, hires%netcdf%name_dim_y,       hires%grid%ny, hires%netcdf%id_dim_y      )
    CALL create_dim( hires%netcdf%ncid, hires%netcdf%name_dim_z_ocean, C%nz_ocean,    hires%netcdf%id_dim_z_ocean)

    ! Placeholders for the dimension ID's, for shorter code
    x = hires%netcdf%id_dim_x
    y = hires%netcdf%id_dim_y
    z = hires%netcdf%id_dim_z_ocean

    ! Define variables:
    ! The order of the CALL statements for the different variables determines their
    ! order of appearence in the hires%netcdf file.

    ! Dimension variables
    CALL create_double_var( hires%netcdf%ncid, hires%netcdf%name_var_x,       [x      ], hires%netcdf%id_var_x,       long_name='X-coordinate', units='m')
    CALL create_double_var( hires%netcdf%ncid, hires%netcdf%name_var_y,       [   y   ], hires%netcdf%id_var_y,       long_name='Y-coordinate', units='m')
    CALL create_double_var( hires%netcdf%ncid, hires%netcdf%name_var_z_ocean, [      z], hires%netcdf%id_var_z_ocean, long_name='Depth in ocean', units='m')

    ! Extrapolated ocean data
    CALL create_double_var( hires%netcdf%ncid, hires%netcdf%name_var_T_ocean, [x, y, z], hires%netcdf%id_var_T_ocean, long_name='3-D ocean temperature', units='K')
    CALL create_double_var( hires%netcdf%ncid, hires%netcdf%name_var_S_ocean, [x, y, z], hires%netcdf%id_var_S_ocean, long_name='3-D ocean salinity', units='PSU')

    ! Leave definition mode:
    CALL handle_error(nf90_enddef( hires%netcdf%ncid))

    ! Write the data
    CALL handle_error( nf90_put_var( hires%netcdf%ncid, hires%netcdf%id_var_x,        hires%grid%x ))
    CALL handle_error( nf90_put_var( hires%netcdf%ncid, hires%netcdf%id_var_y,        hires%grid%y ))
    CALL handle_error( nf90_put_var( hires%netcdf%ncid, hires%netcdf%id_var_z_ocean,  C%z_ocean    ))

    CALL write_data_to_file_dp_3D(  hires%netcdf%ncid, hires%grid%nx, hires%grid%ny, C%nz_ocean, hires%netcdf%id_var_T_ocean, hires%T_ocean, (/ 1,1,1 /) )
    CALL write_data_to_file_dp_3D(  hires%netcdf%ncid, hires%grid%nx, hires%grid%ny, C%nz_ocean, hires%netcdf%id_var_S_ocean, hires%S_ocean, (/ 1,1,1 /) )

    ! Synchronize with disk (otherwise it doesn't seem to work on a MAC)
    CALL handle_error(nf90_sync( hires%netcdf%ncid))

    ! Close the file
    CALL close_netcdf_file( hires%netcdf%ncid)

    ! Finalise routine path
    CALL finalise_routine( routine_name)

  END SUBROUTINE create_extrapolated_ocean_file
  SUBROUTINE inquire_extrapolated_ocean_file( hires)
    ! Check if the right dimensions and variables are present in the file.

    IMPLICIT NONE

    ! In/output variables:
    TYPE(type_highres_ocean_data), INTENT(INOUT) :: hires

    ! Local variables:
    CHARACTER(LEN=256), PARAMETER                 :: routine_name = 'inquire_extrapolated_ocean_file'
    INTEGER                                      :: int_dummy

    ! Add routine to path
    CALL init_routine( routine_name)

    IF (.NOT. par%master) THEN
      CALL finalise_routine( routine_name)
      RETURN
    END IF

    ! Open the netcdf file
    CALL open_netcdf_file( hires%netcdf%filename, hires%netcdf%ncid)

    ! Inquire dimensions id's. Check that all required dimensions exist, return their lengths.
    CALL inquire_dim( hires%netcdf%ncid, hires%netcdf%name_dim_x,       hires%grid%nx,   hires%netcdf%id_dim_x      )
    CALL inquire_dim( hires%netcdf%ncid, hires%netcdf%name_dim_y,       hires%grid%ny,   hires%netcdf%id_dim_y      )
    CALL inquire_dim( hires%netcdf%ncid, hires%netcdf%name_dim_z_ocean, int_dummy,  hires%netcdf%id_dim_z_ocean)

    ! Safety
    IF (int_dummy /= C%nz_ocean) THEN
      CALL crash('nz_ocean in file "' // TRIM( hires%netcdf%filename) // '" doesnt match ice model settings!')
    END IF

    ! Inquire variable id's. Make sure that each variable has the correct dimensions:
    CALL inquire_double_var( hires%netcdf%ncid, hires%netcdf%name_var_x,       (/ hires%netcdf%id_dim_x                                                     /), hires%netcdf%id_var_x      )
    CALL inquire_double_var( hires%netcdf%ncid, hires%netcdf%name_var_y,       (/                        hires%netcdf%id_dim_y                              /), hires%netcdf%id_var_y      )
    CALL inquire_double_var( hires%netcdf%ncid, hires%netcdf%name_var_z_ocean, (/                                               hires%netcdf%id_dim_z_ocean /), hires%netcdf%id_var_z_ocean)

    CALL inquire_double_var( hires%netcdf%ncid, hires%netcdf%name_var_T_ocean, (/ hires%netcdf%id_dim_x, hires%netcdf%id_dim_y, hires%netcdf%id_dim_z_ocean /), hires%netcdf%id_var_T_ocean)
    CALL inquire_double_var( hires%netcdf%ncid, hires%netcdf%name_var_S_ocean, (/ hires%netcdf%id_dim_x, hires%netcdf%id_dim_y, hires%netcdf%id_dim_z_ocean /), hires%netcdf%id_var_S_ocean)

    ! Close the netcdf file
    CALL close_netcdf_file( hires%netcdf%ncid)

    ! Finalise routine path
    CALL finalise_routine( routine_name)

  END SUBROUTINE inquire_extrapolated_ocean_file
  SUBROUTINE read_extrapolated_ocean_file(    hires)
    ! Read the extrapolated ocean data netcdf file

    IMPLICIT NONE

    ! Input variables:
    TYPE(type_highres_ocean_data), INTENT(INOUT) :: hires

    ! Local variables:
    CHARACTER(LEN=256), PARAMETER                 :: routine_name = 'read_extrapolated_ocean_file'

    ! Add routine to path
    CALL init_routine( routine_name)

    IF (.NOT. par%master) THEN
      CALL finalise_routine( routine_name)
      RETURN
    END IF

    ! Open the netcdf file
    CALL open_netcdf_file( hires%netcdf%filename, hires%netcdf%ncid)

    ! Read the data
    CALL handle_error(nf90_get_var( hires%netcdf%ncid, hires%netcdf%id_var_x,       hires%grid%x,  start = (/ 1       /) ))
    CALL handle_error(nf90_get_var( hires%netcdf%ncid, hires%netcdf%id_var_y,       hires%grid%y,  start = (/ 1       /) ))

    CALL handle_error(nf90_get_var( hires%netcdf%ncid, hires%netcdf%id_var_T_ocean, hires%T_ocean, start = (/ 1, 1, 1 /) ))
    CALL handle_error(nf90_get_var( hires%netcdf%ncid, hires%netcdf%id_var_S_ocean, hires%S_ocean, start = (/ 1, 1, 1 /) ))

    ! Close the netcdf file
    CALL close_netcdf_file( hires%netcdf%ncid)

    ! Finalise routine path
    CALL finalise_routine( routine_name)

  END SUBROUTINE read_extrapolated_ocean_file

  ! Insolation solution (e.g. Laskar 2004)
  SUBROUTINE inquire_insolation_file( forcing)
    IMPLICIT NONE

    ! Output variable
    TYPE(type_forcing_data), INTENT(INOUT) :: forcing

    ! Local variables:
    CHARACTER(LEN=256), PARAMETER                 :: routine_name = 'inquire_insolation_file'
    INTEGER                                :: int_dummy

    ! Add routine to path
    CALL init_routine( routine_name)

    IF (.NOT. par%master) THEN
      CALL finalise_routine( routine_name)
      RETURN
    END IF

    ! Open the netcdf file
    CALL open_netcdf_file(forcing%netcdf_ins%filename, forcing%netcdf_ins%ncid)

    ! Inquire dimensions id's. Check that all required dimensions exist return their lengths.
    CALL inquire_dim( forcing%netcdf_ins%ncid, forcing%netcdf_ins%name_dim_time,     forcing%ins_nyears,        forcing%netcdf_ins%id_dim_time)
    CALL inquire_dim( forcing%netcdf_ins%ncid, forcing%netcdf_ins%name_dim_month,    int_dummy,                 forcing%netcdf_ins%id_dim_month)
    CALL inquire_dim( forcing%netcdf_ins%ncid, forcing%netcdf_ins%name_dim_lat,      forcing%ins_nlat,          forcing%netcdf_ins%id_dim_lat)

    ! Inquire variable id's. Make sure that each variable has the correct dimensions:
    CALL inquire_double_var( forcing%netcdf_ins%ncid, forcing%netcdf_ins%name_var_time,  (/ forcing%netcdf_ins%id_dim_time                                                                 /), forcing%netcdf_ins%id_var_time)
    CALL inquire_double_var( forcing%netcdf_ins%ncid, forcing%netcdf_ins%name_var_month, (/ forcing%netcdf_ins%id_dim_month                                                                /), forcing%netcdf_ins%id_var_month)
    CALL inquire_double_var( forcing%netcdf_ins%ncid, forcing%netcdf_ins%name_var_lat,   (/ forcing%netcdf_ins%id_dim_lat                                                                  /), forcing%netcdf_ins%id_var_lat)
    CALL inquire_double_var( forcing%netcdf_ins%ncid, forcing%netcdf_ins%name_var_Q_TOA, (/ forcing%netcdf_ins%id_dim_time, forcing%netcdf_ins%id_dim_month, forcing%netcdf_ins%id_dim_lat /), forcing%netcdf_ins%id_var_Q_TOA)

    ! Close the netcdf file
    CALL close_netcdf_file(forcing%netcdf_ins%ncid)

    ! Finalise routine path
    CALL finalise_routine( routine_name)

  END SUBROUTINE inquire_insolation_file
  SUBROUTINE read_insolation_file_timeframes( forcing, ti0, ti1)
    IMPLICIT NONE

    ! In/output variables:
    TYPE(type_forcing_data),        INTENT(INOUT) :: forcing
    INTEGER,                        INTENT(IN)    :: ti0, ti1

    ! Local variables:
    CHARACTER(LEN=256), PARAMETER                 :: routine_name = 'read_insolation_file_timeframes'
    INTEGER                                       :: mi, li
    REAL(dp), DIMENSION(:,:,:), ALLOCATABLE       :: Q_temp0, Q_temp1

    ! Add routine to path
    CALL init_routine( routine_name)

    IF (.NOT. par%master) THEN
      CALL finalise_routine( routine_name)
      RETURN
    END IF

    ! Temporary memory to store the data read from the netCDF file
    ALLOCATE( Q_temp0(1, 12, forcing%ins_nlat))
    ALLOCATE( Q_temp1(1, 12, forcing%ins_nlat))

    ! Read data
    CALL open_netcdf_file(forcing%netcdf_ins%filename, forcing%netcdf_ins%ncid)
    CALL handle_error(nf90_get_var( forcing%netcdf_ins%ncid, forcing%netcdf_ins%id_var_Q_TOA, Q_temp0, start = (/ ti0, 1, 1 /), count = (/ 1, 12, forcing%ins_nlat /), stride = (/ 1, 1, 1 /) ))
    CALL handle_error(nf90_get_var( forcing%netcdf_ins%ncid, forcing%netcdf_ins%id_var_Q_TOA, Q_temp1, start = (/ ti1, 1, 1 /), count = (/ 1, 12, forcing%ins_nlat /), stride = (/ 1, 1, 1 /) ))
    CALL close_netcdf_file(forcing%netcdf_ins%ncid)

    ! Store the data in the shared memory structure
    DO mi = 1, 12
    DO li = 1, forcing%ins_nlat
      forcing%ins_Q_TOA0( li,mi) = Q_temp0( 1,mi,li)
      forcing%ins_Q_TOA1( li,mi) = Q_temp1( 1,mi,li)
    END DO
    END DO

    ! Clean up temporary memory
    DEALLOCATE(Q_temp0)
    DEALLOCATE(Q_temp1)

    ! Finalise routine path
    CALL finalise_routine( routine_name)

  END SUBROUTINE read_insolation_file_timeframes
  SUBROUTINE read_insolation_file_time_lat( forcing)
    IMPLICIT NONE

    ! Output variable
    TYPE(type_forcing_data), INTENT(INOUT) :: forcing

    ! Local variables:
    CHARACTER(LEN=256), PARAMETER                 :: routine_name = 'read_insolation_file_time_lat'

    ! Add routine to path
    CALL init_routine( routine_name)

    IF (.NOT. par%master) THEN
      CALL finalise_routine( routine_name)
      RETURN
    END IF

    ! Open the netcdf file
    CALL open_netcdf_file(forcing%netcdf_ins%filename, forcing%netcdf_ins%ncid)

    ! Read the data
    CALL handle_error(nf90_get_var( forcing%netcdf_ins%ncid, forcing%netcdf_ins%id_var_time,    forcing%ins_time,    start = (/ 1 /) ))
    CALL handle_error(nf90_get_var( forcing%netcdf_ins%ncid, forcing%netcdf_ins%id_var_lat,     forcing%ins_lat,     start = (/ 1 /) ))

    ! Close the netcdf file
    CALL close_netcdf_file(forcing%netcdf_ins%ncid)

    ! Finalise routine path
    CALL finalise_routine( routine_name)

  END SUBROUTINE read_insolation_file_time_lat

  ! Geothermal heat flux
  SUBROUTINE inquire_geothermal_heat_flux_file( forcing)
    IMPLICIT NONE

    ! Output variable
    TYPE(type_forcing_data), INTENT(INOUT) :: forcing

    ! Local variables:
    CHARACTER(LEN=256), PARAMETER                 :: routine_name = 'inquire_geothermal_heat_flux_file'

    ! Add routine to path
    CALL init_routine( routine_name)

    IF (.NOT. par%master) THEN
      CALL finalise_routine( routine_name)
      RETURN
    END IF

    ! Open the netcdf file
    CALL open_netcdf_file(forcing%netcdf_ghf%filename, forcing%netcdf_ghf%ncid)

    ! Inquire dimensions id's. Check that all required dimensions exist return their lengths.
    CALL inquire_dim( forcing%netcdf_ghf%ncid, forcing%netcdf_ghf%name_dim_lon,      forcing%ghf_nlon,                 forcing%netcdf_ghf%id_dim_lon)
    CALL inquire_dim( forcing%netcdf_ghf%ncid, forcing%netcdf_ghf%name_dim_lat,      forcing%ghf_nlat,                 forcing%netcdf_ghf%id_dim_lat)

    ! Inquire variable id's. Make sure that each variable has the correct dimensions:
    CALL inquire_double_var( forcing%netcdf_ghf%ncid, forcing%netcdf_ghf%name_var_lon, (/ forcing%netcdf_ghf%id_dim_lon                                /), forcing%netcdf_ghf%id_var_lon)
    CALL inquire_double_var( forcing%netcdf_ghf%ncid, forcing%netcdf_ghf%name_var_lat, (/ forcing%netcdf_ghf%id_dim_lat                                /), forcing%netcdf_ghf%id_var_lat)
    CALL inquire_double_var( forcing%netcdf_ghf%ncid, forcing%netcdf_ghf%name_var_ghf, (/ forcing%netcdf_ghf%id_dim_lon, forcing%netcdf_ghf%id_dim_lat /), forcing%netcdf_ghf%id_var_ghf)

    ! Close the netcdf file
    CALL close_netcdf_file(forcing%netcdf_ghf%ncid)

    ! Finalise routine path
    CALL finalise_routine( routine_name)

  END SUBROUTINE inquire_geothermal_heat_flux_file
  SUBROUTINE read_geothermal_heat_flux_file( forcing)

    USE parameters_module, ONLY: sec_per_year

    IMPLICIT NONE

    ! In/output variables:
    TYPE(type_forcing_data),        INTENT(INOUT) :: forcing

    ! Local variables:
    CHARACTER(LEN=256), PARAMETER                 :: routine_name = 'read_geothermal_heat_flux_file'

    ! Add routine to path
    CALL init_routine( routine_name)

    IF (.NOT. par%master) THEN
      CALL finalise_routine( routine_name)
      RETURN
    END IF

    ! Read data
    CALL open_netcdf_file(forcing%netcdf_ghf%filename, forcing%netcdf_ghf%ncid)
    CALL handle_error(nf90_get_var( forcing%netcdf_ghf%ncid, forcing%netcdf_ghf%id_var_lon, forcing%ghf_lon, start=(/1   /) ))
    CALL handle_error(nf90_get_var( forcing%netcdf_ghf%ncid, forcing%netcdf_ghf%id_var_lat, forcing%ghf_lat, start=(/1   /) ))
    CALL handle_error(nf90_get_var( forcing%netcdf_ghf%ncid, forcing%netcdf_ghf%id_var_ghf, forcing%ghf_ghf, start=(/1, 1/), count=(/forcing%ghf_nlon, forcing%ghf_nlat/), stride=(/1, 1/) ))
    CALL close_netcdf_file(forcing%netcdf_ghf%ncid)

    ! Convert from W m-2 (J m-2 s-1) to J m-2 yr-1
    forcing%ghf_ghf = forcing%ghf_ghf * sec_per_year

    ! Finalise routine path
    CALL finalise_routine( routine_name)

  END SUBROUTINE read_geothermal_heat_flux_file

  ! Direct global climate forcing
  SUBROUTINE inquire_direct_global_climate_forcing_file( clim)

    IMPLICIT NONE

    ! Output variable
    TYPE(type_direct_climate_forcing_global), INTENT(INOUT) :: clim

    ! Local variables:
    CHARACTER(LEN=256), PARAMETER                 :: routine_name = 'inquire_direct_global_climate_forcing_file'
    INTEGER                                :: lon,lat,t,m
    INTEGER                                :: int_dummy

    ! Add routine to path
    CALL init_routine( routine_name)

    IF (.NOT. par%master) THEN
      CALL finalise_routine( routine_name)
      RETURN
    END IF

    ! Safety
    IF (.NOT. C%choice_climate_model == 'direct_global') THEN
      CALL crash('should only be called when choice_climate_model = "direct_global"!')
    END IF

    ! Open the netcdf file
    CALL open_netcdf_file( clim%netcdf%filename, clim%netcdf%ncid)

    ! Inquire dimensions id's. Check that all required dimensions exist, and return their lengths.
    CALL inquire_dim( clim%netcdf%ncid, clim%netcdf%name_dim_lon,   clim%nlon,   clim%netcdf%id_dim_lon  )
    CALL inquire_dim( clim%netcdf%ncid, clim%netcdf%name_dim_lat,   clim%nlat,   clim%netcdf%id_dim_lat  )
    CALL inquire_dim( clim%netcdf%ncid, clim%netcdf%name_dim_month, int_dummy,   clim%netcdf%id_dim_month)
    CALL inquire_dim( clim%netcdf%ncid, clim%netcdf%name_dim_time,  clim%nyears, clim%netcdf%id_dim_time )

    ! Abbreviate dimension ID's for more readable code
    lon = clim%netcdf%id_dim_lon
    lat = clim%netcdf%id_dim_lat
    t   = clim%netcdf%id_dim_time
    m   = clim%netcdf%id_dim_month

    ! Inquire variable id's. Make sure that each variable has the correct dimensions.
    CALL inquire_double_var( clim%netcdf%ncid, clim%netcdf%name_var_lon,    (/ lon            /), clim%netcdf%id_var_lon   )
    CALL inquire_double_var( clim%netcdf%ncid, clim%netcdf%name_var_lat,    (/      lat       /), clim%netcdf%id_var_lat   )
    CALL inquire_double_var( clim%netcdf%ncid, clim%netcdf%name_var_month,  (/           m    /), clim%netcdf%id_var_month )
    CALL inquire_double_var( clim%netcdf%ncid, clim%netcdf%name_var_time,   (/              t /), clim%netcdf%id_var_time  )

    CALL inquire_double_var( clim%netcdf%ncid, clim%netcdf%name_var_T2m,    (/ lon, lat, m, t /), clim%netcdf%id_var_T2m   )
    CALL inquire_double_var( clim%netcdf%ncid, clim%netcdf%name_var_Precip, (/ lon, lat, m, t /), clim%netcdf%id_var_Precip)

    ! Close the netcdf file
    CALL close_netcdf_file( clim%netcdf%ncid)

    ! Finalise routine path
    CALL finalise_routine( routine_name)

  END SUBROUTINE inquire_direct_global_climate_forcing_file
  SUBROUTINE read_direct_global_climate_file_timeframes( clim, ti0, ti1)

    IMPLICIT NONE

    ! In/output variables:
    TYPE(type_direct_climate_forcing_global), INTENT(INOUT) :: clim
    INTEGER,                        INTENT(IN)    :: ti0, ti1

    ! Local variables:
    CHARACTER(LEN=256), PARAMETER                 :: routine_name = 'read_direct_global_climate_file_timeframes'
    INTEGER                                       :: loni,lati,m
    REAL(dp), DIMENSION(:,:,:,:), ALLOCATABLE     :: T2m_temp0, T2m_temp1, Precip_temp0, Precip_temp1

    ! Add routine to path
    CALL init_routine( routine_name)

    IF (.NOT. par%master) THEN
      CALL finalise_routine( routine_name)
      RETURN
    END IF

    ! Safety
    IF (.NOT. C%choice_climate_model == 'direct_global') THEN
      CALL crash('should only be called when choice_climate_model = "direct_global"!')
    END IF

    ! Temporary memory to store the data read from the netCDF file
    ALLOCATE(    T2m_temp0( clim%nlon, clim%nlat, 12, 1))
    ALLOCATE(    T2m_temp1( clim%nlon, clim%nlat, 12, 1))
    ALLOCATE( Precip_temp0( clim%nlon, clim%nlat, 12, 1))
    ALLOCATE( Precip_temp1( clim%nlon, clim%nlat, 12, 1))

    ! Open netcdf file
    CALL open_netcdf_file( clim%netcdf%filename, clim%netcdf%ncid)

    ! Read the data
    CALL handle_error(nf90_get_var( clim%netcdf%ncid, clim%netcdf%id_var_T2m,    T2m_temp0,    start = (/ 1, 1, 1, ti0 /), count = (/ clim%nlon, clim%nlat, 12, 1 /), stride = (/ 1, 1, 1, 1 /) ))
    CALL handle_error(nf90_get_var( clim%netcdf%ncid, clim%netcdf%id_var_T2m,    T2m_temp1,    start = (/ 1, 1, 1, ti1 /), count = (/ clim%nlon, clim%nlat, 12, 1 /), stride = (/ 1, 1, 1, 1 /) ))
    CALL handle_error(nf90_get_var( clim%netcdf%ncid, clim%netcdf%id_var_Precip, Precip_temp0, start = (/ 1, 1, 1, ti0 /), count = (/ clim%nlon, clim%nlat, 12, 1 /), stride = (/ 1, 1, 1, 1 /) ))
    CALL handle_error(nf90_get_var( clim%netcdf%ncid, clim%netcdf%id_var_Precip, Precip_temp1, start = (/ 1, 1, 1, ti1 /), count = (/ clim%nlon, clim%nlat, 12, 1 /), stride = (/ 1, 1, 1, 1 /) ))

     ! Close netcdf file
    CALL close_netcdf_file( clim%netcdf%ncid)

    ! Store the data in the shared memory structure
    DO m    = 1, 12
    DO loni = 1, clim%nlon
    DO lati = 1, clim%nlat
      clim%T2m0(    loni,lati,m) =    T2m_temp0( loni,lati,m,1)
      clim%T2m1(    loni,lati,m) =    T2m_temp1( loni,lati,m,1)
      clim%Precip0( loni,lati,m) = Precip_temp0( loni,lati,m,1)
      clim%Precip1( loni,lati,m) = Precip_temp1( loni,lati,m,1)
    END DO
    END DO
    END DO

    ! Clean up after yourself
    DEALLOCATE(    T2m_temp0)
    DEALLOCATE(    T2m_temp1)
    DEALLOCATE( Precip_temp0)
    DEALLOCATE( Precip_temp1)

    ! Finalise routine path
    CALL finalise_routine( routine_name)

  END SUBROUTINE read_direct_global_climate_file_timeframes
  SUBROUTINE read_direct_global_climate_file_time_latlon( clim)

    IMPLICIT NONE

    ! Output variable
    TYPE(type_direct_climate_forcing_global), INTENT(INOUT) :: clim

    ! Local variables:
    CHARACTER(LEN=256), PARAMETER                 :: routine_name = 'read_direct_global_climate_file_time_latlon'

    ! Add routine to path
    CALL init_routine( routine_name)

    IF (.NOT. par%master) THEN
      CALL finalise_routine( routine_name)
      RETURN
    END IF

    ! Safety
    IF (.NOT. C%choice_climate_model == 'direct_global') THEN
      CALL crash('should only be called when choice_climate_model = "direct_global"!')
    END IF

    ! Open the netcdf file
    CALL open_netcdf_file( clim%netcdf%filename, clim%netcdf%ncid)

    ! Read the data
    CALL handle_error(nf90_get_var( clim%netcdf%ncid, clim%netcdf%id_var_time, clim%time, start = (/ 1 /) ))
    CALL handle_error(nf90_get_var( clim%netcdf%ncid, clim%netcdf%id_var_lat,  clim%lat,  start = (/ 1 /) ))
    CALL handle_error(nf90_get_var( clim%netcdf%ncid, clim%netcdf%id_var_lon,  clim%lon,  start = (/ 1 /) ))

    ! Close the netcdf file
    CALL close_netcdf_file( clim%netcdf%ncid)

    ! Finalise routine path
    CALL finalise_routine( routine_name)

  END SUBROUTINE read_direct_global_climate_file_time_latlon

  ! Direct regional climate forcing
  SUBROUTINE inquire_direct_regional_climate_forcing_file( clim)

    IMPLICIT NONE

    ! Output variable
    TYPE(type_direct_climate_forcing_regional), INTENT(INOUT) :: clim

    ! Local variables:
    CHARACTER(LEN=256), PARAMETER                 :: routine_name = 'inquire_direct_regional_climate_forcing_file'
    INTEGER                                :: x,y,t,m
    INTEGER                                :: int_dummy

    ! Add routine to path
    CALL init_routine( routine_name)

    IF (.NOT. par%master) THEN
      CALL finalise_routine( routine_name)
      RETURN
    END IF

    ! Safety
    IF (.NOT. C%choice_climate_model == 'direct_regional') THEN
      CALL crash('should only be called when choice_climate_model = "direct_regional"!')
    END IF

    ! Open the netcdf file
    CALL open_netcdf_file( clim%netcdf%filename, clim%netcdf%ncid)

    ! Inquire dimensions id's. Check that all required dimensions exist, and return their lengths.
    CALL inquire_dim( clim%netcdf%ncid, clim%netcdf%name_dim_x,     clim%nx_raw, clim%netcdf%id_dim_x    )
    CALL inquire_dim( clim%netcdf%ncid, clim%netcdf%name_dim_y,     clim%ny_raw, clim%netcdf%id_dim_y    )
    CALL inquire_dim( clim%netcdf%ncid, clim%netcdf%name_dim_month, int_dummy,   clim%netcdf%id_dim_month)
    CALL inquire_dim( clim%netcdf%ncid, clim%netcdf%name_dim_time,  clim%nyears, clim%netcdf%id_dim_time )

    ! Abbreviate dimension ID's for more readable code
    x = clim%netcdf%id_dim_x
    y = clim%netcdf%id_dim_y
    t = clim%netcdf%id_dim_time
    m = clim%netcdf%id_dim_month

    ! Inquire variable id's. Make sure that each variable has the correct dimensions.
    CALL inquire_double_var( clim%netcdf%ncid, clim%netcdf%name_var_x,      (/ x          /), clim%netcdf%id_var_x     )
    CALL inquire_double_var( clim%netcdf%ncid, clim%netcdf%name_var_y,      (/    y       /), clim%netcdf%id_var_y     )
    CALL inquire_double_var( clim%netcdf%ncid, clim%netcdf%name_var_month,  (/       m    /), clim%netcdf%id_var_month )
    CALL inquire_double_var( clim%netcdf%ncid, clim%netcdf%name_var_time,   (/          t /), clim%netcdf%id_var_time  )

    CALL inquire_double_var( clim%netcdf%ncid, clim%netcdf%name_var_T2m,    (/ x, y, m, t /), clim%netcdf%id_var_T2m   )
    CALL inquire_double_var( clim%netcdf%ncid, clim%netcdf%name_var_Precip, (/ x, y, m, t /), clim%netcdf%id_var_Precip)

    ! Close the netcdf file
    CALL close_netcdf_file( clim%netcdf%ncid)

    ! Finalise routine path
    CALL finalise_routine( routine_name)

  END SUBROUTINE inquire_direct_regional_climate_forcing_file
  SUBROUTINE read_direct_regional_climate_file_timeframes( clim, ti0, ti1)

    IMPLICIT NONE

    ! In/output variables:
    TYPE(type_direct_climate_forcing_regional), INTENT(INOUT) :: clim
    INTEGER,                        INTENT(IN)    :: ti0, ti1

    ! Local variables:
    CHARACTER(LEN=256), PARAMETER                 :: routine_name = 'read_direct_regional_climate_file_timeframes'
    INTEGER                                       :: i,j,m
    REAL(dp), DIMENSION(:,:,:,:), ALLOCATABLE     :: T2m_temp0, T2m_temp1, Precip_temp0, Precip_temp1

    ! Add routine to path
    CALL init_routine( routine_name)

    IF (.NOT. par%master) THEN
      CALL finalise_routine( routine_name)
      RETURN
    END IF

    ! Safety
    IF (.NOT. C%choice_climate_model == 'direct_regional') THEN
      CALL crash('should only be called when choice_climate_model = "direct_regional"!')
    END IF

    ! Temporary memory to store the data read from the netCDF file
    ALLOCATE(    T2m_temp0( clim%nx_raw, clim%ny_raw, 12, 1))
    ALLOCATE(    T2m_temp1( clim%nx_raw, clim%ny_raw, 12, 1))
    ALLOCATE( Precip_temp0( clim%nx_raw, clim%ny_raw, 12, 1))
    ALLOCATE( Precip_temp1( clim%nx_raw, clim%ny_raw, 12, 1))

    ! Open netcdf file
    CALL open_netcdf_file( clim%netcdf%filename, clim%netcdf%ncid)

    ! Read the data
    CALL handle_error(nf90_get_var( clim%netcdf%ncid, clim%netcdf%id_var_T2m,    T2m_temp0,    start = (/ 1, 1, 1, ti0 /), count = (/ clim%nx_raw, clim%ny_raw, 12, 1 /), stride = (/ 1, 1, 1, 1 /) ))
    CALL handle_error(nf90_get_var( clim%netcdf%ncid, clim%netcdf%id_var_T2m,    T2m_temp1,    start = (/ 1, 1, 1, ti1 /), count = (/ clim%nx_raw, clim%nx_raw, 12, 1 /), stride = (/ 1, 1, 1, 1 /) ))
    CALL handle_error(nf90_get_var( clim%netcdf%ncid, clim%netcdf%id_var_Precip, Precip_temp0, start = (/ 1, 1, 1, ti0 /), count = (/ clim%nx_raw, clim%nx_raw, 12, 1 /), stride = (/ 1, 1, 1, 1 /) ))
    CALL handle_error(nf90_get_var( clim%netcdf%ncid, clim%netcdf%id_var_Precip, Precip_temp1, start = (/ 1, 1, 1, ti1 /), count = (/ clim%nx_raw, clim%nx_raw, 12, 1 /), stride = (/ 1, 1, 1, 1 /) ))

     ! Close netcdf file
    CALL close_netcdf_file( clim%netcdf%ncid)

    ! Store the data in the shared memory structure
    DO m = 1, 12
    DO i = 1, clim%nx_raw
    DO j = 1, clim%ny_raw
      clim%T2m0_raw(    m,j,i) =    T2m_temp0( i,j,m,1)
      clim%T2m1_raw(    m,j,i) =    T2m_temp1( i,j,m,1)
      clim%Precip0_raw( m,j,i) = Precip_temp0( i,j,m,1)
      clim%Precip1_raw( m,j,i) = Precip_temp1( i,j,m,1)
    END DO
    END DO
    END DO

    ! Clean up after yourself
    DEALLOCATE(    T2m_temp0)
    DEALLOCATE(    T2m_temp1)
    DEALLOCATE( Precip_temp0)
    DEALLOCATE( Precip_temp1)

    ! Finalise routine path
    CALL finalise_routine( routine_name)

  END SUBROUTINE read_direct_regional_climate_file_timeframes
  SUBROUTINE read_direct_regional_climate_file_time_xy( clim)

    IMPLICIT NONE

    ! Output variable
    TYPE(type_direct_climate_forcing_regional), INTENT(INOUT) :: clim

    ! Local variables:
    CHARACTER(LEN=256), PARAMETER                 :: routine_name = 'read_direct_regional_climate_file_time_xy'

    ! Add routine to path
    CALL init_routine( routine_name)

    IF (.NOT. par%master) THEN
      CALL finalise_routine( routine_name)
      RETURN
    END IF

    ! Safety
    IF (.NOT. C%choice_climate_model == 'direct_regional') THEN
      CALL crash('should only be called when choice_climate_model = "direct_regional"!')
    END IF

    ! Open the netcdf file
    CALL open_netcdf_file( clim%netcdf%filename, clim%netcdf%ncid)

    ! Read the data
    CALL handle_error(nf90_get_var( clim%netcdf%ncid, clim%netcdf%id_var_time, clim%time,  start = (/ 1 /) ))
    CALL handle_error(nf90_get_var( clim%netcdf%ncid, clim%netcdf%id_var_x,    clim%x_raw, start = (/ 1 /) ))
    CALL handle_error(nf90_get_var( clim%netcdf%ncid, clim%netcdf%id_var_y,    clim%y_raw, start = (/ 1 /) ))

    ! Close the netcdf file
    CALL close_netcdf_file( clim%netcdf%ncid)

    ! Finalise routine path
    CALL finalise_routine( routine_name)

  END SUBROUTINE read_direct_regional_climate_file_time_xy

  ! Direct global SMB forcing
  SUBROUTINE inquire_direct_global_SMB_forcing_file( clim)

    IMPLICIT NONE

    ! Output variable
    TYPE(type_direct_SMB_forcing_global), INTENT(INOUT) :: clim

    ! Local variables:
    CHARACTER(LEN=256), PARAMETER                 :: routine_name = 'inquire_direct_global_SMB_forcing_file'
    INTEGER                                :: lon,lat,t

    ! Add routine to path
    CALL init_routine( routine_name)

    IF (.NOT. par%master) THEN
      CALL finalise_routine( routine_name)
      RETURN
    END IF

    ! Safety
    IF (.NOT. C%choice_SMB_model == 'direct_global') THEN
      CALL crash('should only be called when choice_SMB_model = "direct_global"!')
    END IF

    ! Open the netcdf file
    CALL open_netcdf_file( clim%netcdf%filename, clim%netcdf%ncid)

    ! Inquire dimensions id's. Check that all required dimensions exist, and return their lengths.
    CALL inquire_dim( clim%netcdf%ncid, clim%netcdf%name_dim_lon,   clim%nlon,   clim%netcdf%id_dim_lon  )
    CALL inquire_dim( clim%netcdf%ncid, clim%netcdf%name_dim_lat,   clim%nlat,   clim%netcdf%id_dim_lat  )
    CALL inquire_dim( clim%netcdf%ncid, clim%netcdf%name_dim_time,  clim%nyears, clim%netcdf%id_dim_time )

    ! Abbreviate dimension ID's for more readable code
    lon = clim%netcdf%id_dim_lon
    lat = clim%netcdf%id_dim_lat
    t   = clim%netcdf%id_dim_time

    ! Inquire variable id's. Make sure that each variable has the correct dimensions.
    CALL inquire_double_var( clim%netcdf%ncid, clim%netcdf%name_var_lon,      (/ lon         /), clim%netcdf%id_var_lon     )
    CALL inquire_double_var( clim%netcdf%ncid, clim%netcdf%name_var_lat,      (/      lat    /), clim%netcdf%id_var_lat     )
    CALL inquire_double_var( clim%netcdf%ncid, clim%netcdf%name_var_time,     (/           t /), clim%netcdf%id_var_time    )

    CALL inquire_double_var( clim%netcdf%ncid, clim%netcdf%name_var_T2m_year, (/ lon, lat, t /), clim%netcdf%id_var_T2m_year)
    CALL inquire_double_var( clim%netcdf%ncid, clim%netcdf%name_var_SMB_year, (/ lon, lat, t /), clim%netcdf%id_var_SMB_year)

    ! Close the netcdf file
    CALL close_netcdf_file( clim%netcdf%ncid)

    ! Finalise routine path
    CALL finalise_routine( routine_name)

  END SUBROUTINE inquire_direct_global_SMB_forcing_file
  SUBROUTINE read_direct_global_SMB_file_timeframes( clim, ti0, ti1)

    IMPLICIT NONE

    ! In/output variables:
    TYPE(type_direct_SMB_forcing_global), INTENT(INOUT) :: clim
    INTEGER,                        INTENT(IN)    :: ti0, ti1

    ! Local variables:
    CHARACTER(LEN=256), PARAMETER                 :: routine_name = 'read_direct_global_SMB_file_timeframes'
    INTEGER                                       :: loni,lati
    REAL(dp), DIMENSION(:,:,:  ), ALLOCATABLE     :: T2m_temp0, T2m_temp1, SMB_temp0, SMB_temp1

    ! Add routine to path
    CALL init_routine( routine_name)

    IF (.NOT. par%master) THEN
      CALL finalise_routine( routine_name)
      RETURN
    END IF

    ! Safety
    IF (.NOT. C%choice_SMB_model == 'direct_global') THEN
      CALL crash('should only be called when choice_SMB_model = "direct_global"!')
    END IF

    ! Temporary memory to store the data read from the netCDF file
    ALLOCATE( T2m_temp0( clim%nlon, clim%nlat, 1))
    ALLOCATE( T2m_temp1( clim%nlon, clim%nlat, 1))
    ALLOCATE( SMB_temp0( clim%nlon, clim%nlat, 1))
    ALLOCATE( SMB_temp1( clim%nlon, clim%nlat, 1))

    ! Open netcdf file
    CALL open_netcdf_file( clim%netcdf%filename, clim%netcdf%ncid)

    ! Read the data
    CALL handle_error(nf90_get_var( clim%netcdf%ncid, clim%netcdf%id_var_T2m_year, T2m_temp0, start = (/ 1, 1, ti0 /), count = (/ clim%nlon, clim%nlat, 1 /), stride = (/ 1, 1, 1 /) ))
    CALL handle_error(nf90_get_var( clim%netcdf%ncid, clim%netcdf%id_var_T2m_year, T2m_temp1, start = (/ 1, 1, ti1 /), count = (/ clim%nlon, clim%nlat, 1 /), stride = (/ 1, 1, 1 /) ))
    CALL handle_error(nf90_get_var( clim%netcdf%ncid, clim%netcdf%id_var_SMB_year, SMB_temp0, start = (/ 1, 1, ti0 /), count = (/ clim%nlon, clim%nlat, 1 /), stride = (/ 1, 1, 1 /) ))
    CALL handle_error(nf90_get_var( clim%netcdf%ncid, clim%netcdf%id_var_SMB_year, SMB_temp1, start = (/ 1, 1, ti1 /), count = (/ clim%nlon, clim%nlat, 1 /), stride = (/ 1, 1, 1 /) ))

     ! Close netcdf file
    CALL close_netcdf_file( clim%netcdf%ncid)

    ! Store the data in the shared memory structure
    DO loni = 1, clim%nlon
    DO lati = 1, clim%nlat
      clim%T2m_year0( loni,lati) = T2m_temp0( loni,lati,1)
      clim%T2m_year1( loni,lati) = T2m_temp1( loni,lati,1)
      clim%SMB_year0( loni,lati) = SMB_temp0( loni,lati,1)
      clim%SMB_year1( loni,lati) = SMB_temp1( loni,lati,1)
    END DO
    END DO

    ! Clean up after yourself
    DEALLOCATE( T2m_temp0)
    DEALLOCATE( T2m_temp1)
    DEALLOCATE( SMB_temp0)
    DEALLOCATE( SMB_temp1)

    ! Finalise routine path
    CALL finalise_routine( routine_name)

  END SUBROUTINE read_direct_global_SMB_file_timeframes
  SUBROUTINE read_direct_global_SMB_file_time_latlon( clim)

    IMPLICIT NONE

    ! Output variable
    TYPE(type_direct_SMB_forcing_global), INTENT(INOUT) :: clim

    ! Local variables:
    CHARACTER(LEN=256), PARAMETER                 :: routine_name = 'read_direct_global_SMB_file_time_latlon'

    ! Add routine to path
    CALL init_routine( routine_name)

    IF (.NOT. par%master) THEN
      CALL finalise_routine( routine_name)
      RETURN
    END IF

    ! Safety
    IF (.NOT. C%choice_SMB_model == 'direct_global') THEN
      CALL crash('should only be called when choice_SMB_model = "direct_global"!')
    END IF

    ! Open the netcdf file
    CALL open_netcdf_file( clim%netcdf%filename, clim%netcdf%ncid)

    ! Read the data
    CALL handle_error(nf90_get_var( clim%netcdf%ncid, clim%netcdf%id_var_time, clim%time, start = (/ 1 /) ))
    CALL handle_error(nf90_get_var( clim%netcdf%ncid, clim%netcdf%id_var_lat,  clim%lat,  start = (/ 1 /) ))
    CALL handle_error(nf90_get_var( clim%netcdf%ncid, clim%netcdf%id_var_lon,  clim%lon,  start = (/ 1 /) ))

    ! Close the netcdf file
    CALL close_netcdf_file( clim%netcdf%ncid)

    ! Finalise routine path
    CALL finalise_routine( routine_name)

  END SUBROUTINE read_direct_global_SMB_file_time_latlon

  ! Direct regional SMB forcing
  SUBROUTINE inquire_direct_regional_SMB_forcing_file( clim)

    IMPLICIT NONE

    ! Output variable
    TYPE(type_direct_SMB_forcing_regional), INTENT(INOUT) :: clim

    ! Local variables:
    CHARACTER(LEN=256), PARAMETER                 :: routine_name = 'inquire_direct_regional_SMB_forcing_file'
    INTEGER                                :: x,y,t

    ! Add routine to path
    CALL init_routine( routine_name)

    IF (.NOT. par%master) THEN
      CALL finalise_routine( routine_name)
      RETURN
    END IF

    ! Safety
    IF (.NOT. C%choice_SMB_model == 'direct_regional') THEN
      CALL crash('should only be called when choice_SMB_model = "direct_regional"!')
    END IF

    ! Open the netcdf file
    CALL open_netcdf_file( clim%netcdf%filename, clim%netcdf%ncid)

    ! Inquire dimensions id's. Check that all required dimensions exist, and return their lengths.
    CALL inquire_dim( clim%netcdf%ncid, clim%netcdf%name_dim_x,     clim%nx_raw, clim%netcdf%id_dim_x    )
    CALL inquire_dim( clim%netcdf%ncid, clim%netcdf%name_dim_y,     clim%ny_raw, clim%netcdf%id_dim_y    )
    CALL inquire_dim( clim%netcdf%ncid, clim%netcdf%name_dim_time,  clim%nyears, clim%netcdf%id_dim_time )

    ! Abbreviate dimension ID's for more readable code
    x = clim%netcdf%id_dim_x
    y = clim%netcdf%id_dim_y
    t = clim%netcdf%id_dim_time

    ! Inquire variable id's. Make sure that each variable has the correct dimensions.
    CALL inquire_double_var( clim%netcdf%ncid, clim%netcdf%name_var_x,        (/ x       /), clim%netcdf%id_var_x       )
    CALL inquire_double_var( clim%netcdf%ncid, clim%netcdf%name_var_y,        (/    y    /), clim%netcdf%id_var_y       )
    CALL inquire_double_var( clim%netcdf%ncid, clim%netcdf%name_var_time,     (/       t /), clim%netcdf%id_var_time    )

    CALL inquire_double_var( clim%netcdf%ncid, clim%netcdf%name_var_T2m_year, (/ x, y, t /), clim%netcdf%id_var_T2m_year)
    CALL inquire_double_var( clim%netcdf%ncid, clim%netcdf%name_var_SMB_year, (/ x, y, t /), clim%netcdf%id_var_SMB_year)

    ! Close the netcdf file
    CALL close_netcdf_file( clim%netcdf%ncid)

    ! Finalise routine path
    CALL finalise_routine( routine_name)

  END SUBROUTINE inquire_direct_regional_SMB_forcing_file
  SUBROUTINE read_direct_regional_SMB_file_timeframes( clim, ti0, ti1)

    IMPLICIT NONE

    ! In/output variables:
    TYPE(type_direct_SMB_forcing_regional), INTENT(INOUT) :: clim
    INTEGER,                        INTENT(IN)    :: ti0, ti1

    ! Local variables:
    CHARACTER(LEN=256), PARAMETER                 :: routine_name = 'read_direct_regional_SMB_file_timeframes'
    INTEGER                                       :: i,j
    REAL(dp), DIMENSION(:,:,:  ), ALLOCATABLE     :: T2m_temp0, T2m_temp1, SMB_temp0, SMB_temp1

    ! Add routine to path
    CALL init_routine( routine_name)

    IF (.NOT. par%master) THEN
      CALL finalise_routine( routine_name)
      RETURN
    END IF

    ! Safety
    IF (.NOT. C%choice_SMB_model == 'direct_regional') THEN
      CALL crash('should only be called when choice_SMB_model = "direct_regional"!')
    END IF

    ! Temporary memory to store the data read from the netCDF file
    ALLOCATE( T2m_temp0( clim%nx_raw, clim%ny_raw, 1))
    ALLOCATE( T2m_temp1( clim%nx_raw, clim%ny_raw, 1))
    ALLOCATE( SMB_temp0( clim%nx_raw, clim%ny_raw, 1))
    ALLOCATE( SMB_temp1( clim%nx_raw, clim%ny_raw, 1))

    ! Open netcdf file
    CALL open_netcdf_file( clim%netcdf%filename, clim%netcdf%ncid)

    ! Read the data
    CALL handle_error(nf90_get_var( clim%netcdf%ncid, clim%netcdf%id_var_T2m_year, T2m_temp0, start = (/ 1, 1, ti0 /), count = (/ clim%nx_raw, clim%ny_raw, 1 /), stride = (/ 1, 1, 1 /) ))
    CALL handle_error(nf90_get_var( clim%netcdf%ncid, clim%netcdf%id_var_T2m_year, T2m_temp1, start = (/ 1, 1, ti1 /), count = (/ clim%nx_raw, clim%nx_raw, 1 /), stride = (/ 1, 1, 1 /) ))
    CALL handle_error(nf90_get_var( clim%netcdf%ncid, clim%netcdf%id_var_SMB_year, SMB_temp0, start = (/ 1, 1, ti0 /), count = (/ clim%nx_raw, clim%ny_raw, 1 /), stride = (/ 1, 1, 1 /) ))
    CALL handle_error(nf90_get_var( clim%netcdf%ncid, clim%netcdf%id_var_SMB_year, SMB_temp1, start = (/ 1, 1, ti1 /), count = (/ clim%nx_raw, clim%nx_raw, 1 /), stride = (/ 1, 1, 1 /) ))

     ! Close netcdf file
    CALL close_netcdf_file( clim%netcdf%ncid)

    ! Store the data in the shared memory structure
    DO i = 1, clim%nx_raw
    DO j = 1, clim%ny_raw
      clim%T2m_year0_raw( j,i) = T2m_temp0( i,j,1)
      clim%T2m_year1_raw( j,i) = T2m_temp1( i,j,1)
      clim%SMB_year0_raw( j,i) = SMB_temp0( i,j,1)
      clim%SMB_year1_raw( j,i) = SMB_temp1( i,j,1)
    END DO
    END DO

    ! Clean up after yourself
    DEALLOCATE( T2m_temp0)
    DEALLOCATE( T2m_temp1)
    DEALLOCATE( SMB_temp0)
    DEALLOCATE( SMB_temp1)

    ! Finalise routine path
    CALL finalise_routine( routine_name)

  END SUBROUTINE read_direct_regional_SMB_file_timeframes
  SUBROUTINE read_direct_regional_SMB_file_time_xy( clim)

    IMPLICIT NONE

    ! Output variable
    TYPE(type_direct_SMB_forcing_regional), INTENT(INOUT) :: clim

    ! Local variables:
    CHARACTER(LEN=256), PARAMETER                 :: routine_name = 'read_direct_regional_SMB_file_time_xy'

    ! Add routine to path
    CALL init_routine( routine_name)

    IF (.NOT. par%master) THEN
      CALL finalise_routine( routine_name)
      RETURN
    END IF

    ! Safety
    IF (.NOT. C%choice_SMB_model == 'direct_regional') THEN
      CALL crash('should only be called when choice_SMB_model = "direct_regional"!')
    END IF

    ! Open the netcdf file
    CALL open_netcdf_file( clim%netcdf%filename, clim%netcdf%ncid)

    ! Read the data
    CALL handle_error(nf90_get_var( clim%netcdf%ncid, clim%netcdf%id_var_time, clim%time,  start = (/ 1 /) ))
    CALL handle_error(nf90_get_var( clim%netcdf%ncid, clim%netcdf%id_var_x,    clim%x_raw, start = (/ 1 /) ))
    CALL handle_error(nf90_get_var( clim%netcdf%ncid, clim%netcdf%id_var_y,    clim%y_raw, start = (/ 1 /) ))

    ! Close the netcdf file
    CALL close_netcdf_file( clim%netcdf%ncid)

    ! Finalise routine path
    CALL finalise_routine( routine_name)

  END SUBROUTINE read_direct_regional_SMB_file_time_xy

  ! Global topography for SELEN
  SUBROUTINE inquire_SELEN_global_topo_file( SELEN)

    IMPLICIT NONE

    ! Input variables:
    TYPE(type_SELEN_global),        INTENT(INOUT) :: SELEN

    ! Local variables:
    CHARACTER(LEN=256), PARAMETER                 :: routine_name = 'inquire_SELEN_global_topo_file'
    INTEGER                                       :: int_dummy

    ! Add routine to path
    CALL init_routine( routine_name)

    IF (.NOT. par%master) THEN
      CALL finalise_routine( routine_name)
      RETURN
    END IF

    ! Open the netcdf file
    CALL open_netcdf_file( SELEN%netcdf_topo%filename, SELEN%netcdf_topo%ncid)

    ! Inquire dimensions id's. Check that all required dimensions exist return their lengths.
    CALL inquire_dim( SELEN%netcdf_topo%ncid, SELEN%netcdf_topo%name_dim_vi,    SELEN%mesh%nV,     SELEN%netcdf_topo%id_dim_vi)
    CALL inquire_dim( SELEN%netcdf_topo%ncid, SELEN%netcdf_topo%name_dim_ti,    SELEN%mesh%nTri,   SELEN%netcdf_topo%id_dim_ti)
    CALL inquire_dim( SELEN%netcdf_topo%ncid, SELEN%netcdf_topo%name_dim_ci,    SELEN%mesh%nC_mem, SELEN%netcdf_topo%id_dim_ci)
    CALL inquire_dim( SELEN%netcdf_topo%ncid, SELEN%netcdf_topo%name_dim_three, int_dummy,         SELEN%netcdf_topo%id_dim_three)

    ! Inquire variable id's. Make sure that each variable has the correct dimensions:
    CALL inquire_double_var( SELEN%netcdf_topo%ncid, SELEN%netcdf_topo%name_var_V,     (/ SELEN%netcdf_topo%id_dim_vi, SELEN%netcdf_topo%id_dim_three /),  SELEN%netcdf_topo%id_var_V       )
    CALL inquire_int_var(    SELEN%netcdf_topo%ncid, SELEN%netcdf_topo%name_var_Tri,   (/ SELEN%netcdf_topo%id_dim_ti, SELEN%netcdf_topo%id_dim_three /),  SELEN%netcdf_topo%id_var_Tri     )
    CALL inquire_int_var(    SELEN%netcdf_topo%ncid, SELEN%netcdf_topo%name_var_nC,    (/ SELEN%netcdf_topo%id_dim_vi                                 /),  SELEN%netcdf_topo%id_var_nC      )
    CALL inquire_int_var(    SELEN%netcdf_topo%ncid, SELEN%netcdf_topo%name_var_C,     (/ SELEN%netcdf_topo%id_dim_vi, SELEN%netcdf_topo%id_dim_ci    /),  SELEN%netcdf_topo%id_var_C       )
    CALL inquire_int_var(    SELEN%netcdf_topo%ncid, SELEN%netcdf_topo%name_var_niTri, (/ SELEN%netcdf_topo%id_dim_vi                                 /),  SELEN%netcdf_topo%id_var_niTri   )
    CALL inquire_int_var(    SELEN%netcdf_topo%ncid, SELEN%netcdf_topo%name_var_iTri,  (/ SELEN%netcdf_topo%id_dim_vi, SELEN%netcdf_topo%id_dim_ci    /),  SELEN%netcdf_topo%id_var_iTri    )
    CALL inquire_double_var( SELEN%netcdf_topo%ncid, SELEN%netcdf_topo%name_var_lat,   (/ SELEN%netcdf_topo%id_dim_vi                                 /),  SELEN%netcdf_topo%id_var_lat     )
    CALL inquire_double_var( SELEN%netcdf_topo%ncid, SELEN%netcdf_topo%name_var_lon,   (/ SELEN%netcdf_topo%id_dim_vi                                 /),  SELEN%netcdf_topo%id_var_lon     )
    CALL inquire_double_var( SELEN%netcdf_topo%ncid, SELEN%netcdf_topo%name_var_Hb,    (/ SELEN%netcdf_topo%id_dim_vi                                 /),  SELEN%netcdf_topo%id_var_Hb      )
    CALL inquire_int_var(    SELEN%netcdf_topo%ncid, SELEN%netcdf_topo%name_var_ianc,  (/ SELEN%netcdf_topo%id_dim_vi                                 /),  SELEN%netcdf_topo%id_var_ianc    )

    ! Close the netcdf file
    CALL close_netcdf_file(SELEN%netcdf_topo%ncid)

    ! Finalise routine path
    CALL finalise_routine( routine_name)

  END SUBROUTINE inquire_SELEN_global_topo_file
  SUBROUTINE read_SELEN_global_topo_file( SELEN)
    ! Read the init netcdf file

    IMPLICIT NONE

    ! Input variables:
    TYPE(type_SELEN_global),        INTENT(INOUT) :: SELEN

    ! Local variables:
    CHARACTER(LEN=256), PARAMETER                 :: routine_name = 'read_SELEN_global_topo_file'

    ! Add routine to path
    CALL init_routine( routine_name)

    IF (.NOT. par%master) THEN
      CALL finalise_routine( routine_name)
      RETURN
    END IF

    ! Open the netcdf file
    CALL open_netcdf_file(SELEN%netcdf_topo%filename, SELEN%netcdf_topo%ncid)

    ! Read the data
    CALL handle_error(nf90_get_var( SELEN%netcdf_topo%ncid, SELEN%netcdf_topo%id_var_V,     SELEN%mesh%V,     start = (/ 1    /) ))
    CALL handle_error(nf90_get_var( SELEN%netcdf_topo%ncid, SELEN%netcdf_topo%id_var_Tri,   SELEN%mesh%Tri,   start = (/ 1    /) ))
    CALL handle_error(nf90_get_var( SELEN%netcdf_topo%ncid, SELEN%netcdf_topo%id_var_nC,    SELEN%mesh%nC,    start = (/ 1    /) ))
    CALL handle_error(nf90_get_var( SELEN%netcdf_topo%ncid, SELEN%netcdf_topo%id_var_C,     SELEN%mesh%C,     start = (/ 1, 1 /) ))
    CALL handle_error(nf90_get_var( SELEN%netcdf_topo%ncid, SELEN%netcdf_topo%id_var_niTri, SELEN%mesh%niTri, start = (/ 1    /) ))
    CALL handle_error(nf90_get_var( SELEN%netcdf_topo%ncid, SELEN%netcdf_topo%id_var_iTri,  SELEN%mesh%iTri,  start = (/ 1, 1 /) ))

    CALL handle_error(nf90_get_var( SELEN%netcdf_topo%ncid, SELEN%netcdf_topo%id_var_lat,   SELEN%mesh%lat,   start = (/ 1    /) ))
    CALL handle_error(nf90_get_var( SELEN%netcdf_topo%ncid, SELEN%netcdf_topo%id_var_lon,   SELEN%mesh%lon,   start = (/ 1    /) ))
    CALL handle_error(nf90_get_var( SELEN%netcdf_topo%ncid, SELEN%netcdf_topo%id_var_Hb,    SELEN%topo_ref,   start = (/ 1    /) ))
    CALL handle_error(nf90_get_var( SELEN%netcdf_topo%ncid, SELEN%netcdf_topo%id_var_ianc,  SELEN%mesh%ianc,  start = (/ 1    /) ))

    ! Close the netcdf file
    CALL close_netcdf_file(SELEN%netcdf_topo%ncid)

    ! Finalise routine path
    CALL finalise_routine( routine_name)

  END SUBROUTINE read_SELEN_global_topo_file

  ! Inverted basal roughness
  SUBROUTINE create_BIV_bed_roughness_file( grid, ice)
    ! Create a new folder extrapolated ocean data file

    IMPLICIT NONE

    ! In/output variables:
    TYPE(type_grid),                     INTENT(IN)    :: grid
    TYPE(type_ice_model),                INTENT(IN)    :: ice

    ! Local variables:
    CHARACTER(LEN=256), PARAMETER                      :: routine_name = 'create_BIV_bed_roughness_file'
    TYPE(type_netcdf_BIV_bed_roughness)                :: netcdf
    LOGICAL                                            :: file_exists
    INTEGER                                            :: x, y

    ! Add routine to path
    CALL init_routine( routine_name)

    IF (.NOT. par%master) THEN
      CALL finalise_routine( routine_name)
      RETURN
    END IF

    ! Create a new file and, to prevent loss of data,
    ! stop with an error message if one already exists (not when differences are considered):

    netcdf%filename = TRIM(C%output_dir) // TRIM(C%BIVgeo_filename_output)
    INQUIRE(EXIST=file_exists, FILE = TRIM( netcdf%filename))
    IF (file_exists) THEN
      CALL crash('file "' // TRIM( netcdf%filename) // '" already exists!')
    END IF

    ! Create netcdf file
    IF (par%master) WRITE(0,*) ''
    IF (par%master) WRITE(0,*) ' Writing inverted bed roughness to file "', TRIM( netcdf%filename), '"...'
    CALL handle_error(nf90_create( netcdf%filename, IOR(nf90_clobber,nf90_share), netcdf%ncid))

    ! Define dimensions:
    CALL create_dim( netcdf%ncid, netcdf%name_dim_x, grid%nx, netcdf%id_dim_x)
    CALL create_dim( netcdf%ncid, netcdf%name_dim_y, grid%ny, netcdf%id_dim_y)

    ! Placeholders for the dimension ID's, for shorter code
    x = netcdf%id_dim_x
    y = netcdf%id_dim_y

    ! Define variables:
    ! The order of the CALL statements for the different variables determines their
    ! order of appearence in the netcdf file.

    ! Dimension variables
    CALL create_double_var( netcdf%ncid, netcdf%name_var_x,       [x      ], netcdf%id_var_x,       long_name='X-coordinate', units='m')
    CALL create_double_var( netcdf%ncid, netcdf%name_var_y,       [   y   ], netcdf%id_var_y,       long_name='Y-coordinate', units='m')

    ! Bed roughness
    IF     (C%choice_sliding_law == 'no_sliding') THEN
      CALL crash('not defined for choice_sliding_law = "no_sliding"!')
    ELSEIF (C%choice_sliding_law == 'Weertman') THEN
      CALL create_double_var( netcdf%ncid, netcdf%name_var_beta_sq,  [x, y], netcdf%id_var_beta_sq,  long_name='Power-law friction coefficient', units='[Pa m^−1/3 yr^1/3]')
    ELSEIF (C%choice_sliding_law == 'Coulomb' .OR. &
            C%choice_sliding_law == 'Coulomb_regularised') THEN
      CALL create_double_var( netcdf%ncid, netcdf%name_var_phi_fric, [x, y], netcdf%id_var_phi_fric, long_name='Till friction angle', units='degrees')
    ELSEIF (C%choice_sliding_law == 'Tsai2015') THEN
      CALL create_double_var( netcdf%ncid, netcdf%name_var_beta_sq,  [x, y], netcdf%id_var_beta_sq,  long_name='Coulomb-law friction coefficient', units='unitless')
      CALL create_double_var( netcdf%ncid, netcdf%name_var_beta_sq,  [x, y], netcdf%id_var_beta_sq,  long_name='Power-law friction coefficient', units='[Pa m^−1/3 yr^1/3]')
    ELSEIF (C%choice_sliding_law == 'Schoof2005') THEN
      CALL create_double_var( netcdf%ncid, netcdf%name_var_beta_sq,  [x, y], netcdf%id_var_beta_sq,  long_name='Coulomb-law friction coefficient', units='unitless')
      CALL create_double_var( netcdf%ncid, netcdf%name_var_beta_sq,  [x, y], netcdf%id_var_beta_sq,  long_name='Power-law friction coefficient', units='[Pa m^−1/3 yr^1/3]')
    ELSEIF (C%choice_sliding_law == 'Zoet-Iverson') THEN
      CALL create_double_var( netcdf%ncid, netcdf%name_var_phi_fric, [x, y], netcdf%id_var_phi_fric, long_name='Till friction angle', units='degrees')
    ELSE
      CALL crash('unknown choice_sliding_law "' // TRIM( C%choice_sliding_law) // '"!')
    END IF

    ! Leave definition mode:
    CALL handle_error(nf90_enddef( netcdf%ncid))

    ! Write the data
    CALL handle_error( nf90_put_var( netcdf%ncid, netcdf%id_var_x,        grid%x ))
    CALL handle_error( nf90_put_var( netcdf%ncid, netcdf%id_var_y,        grid%y ))

    IF     (C%choice_sliding_law == 'no_sliding') THEN
      CALL crash('not defined for choice_sliding_law = "no_sliding"!')
    ELSEIF (C%choice_sliding_law == 'Weertman') THEN
      CALL write_data_to_file_dp_2D(  netcdf%ncid, grid%nx, grid%ny, netcdf%id_var_beta_sq,  ice%beta_sq_a,  (/ 1,1 /) )
    ELSEIF (C%choice_sliding_law == 'Coulomb' .OR. &
            C%choice_sliding_law == 'Coulomb_regularised') THEN
      CALL write_data_to_file_dp_2D(  netcdf%ncid, grid%nx, grid%ny, netcdf%id_var_phi_fric, ice%phi_fric_a, (/ 1,1 /) )
    ELSEIF (C%choice_sliding_law == 'Tsai2015') THEN
      CALL write_data_to_file_dp_2D(  netcdf%ncid, grid%nx, grid%ny, netcdf%id_var_alpha_sq, ice%alpha_sq_a, (/ 1,1 /) )
      CALL write_data_to_file_dp_2D(  netcdf%ncid, grid%nx, grid%ny, netcdf%id_var_beta_sq,  ice%beta_sq_a,  (/ 1,1 /) )
    ELSEIF (C%choice_sliding_law == 'Schoof2005') THEN
      CALL write_data_to_file_dp_2D(  netcdf%ncid, grid%nx, grid%ny, netcdf%id_var_alpha_sq, ice%alpha_sq_a, (/ 1,1 /) )
      CALL write_data_to_file_dp_2D(  netcdf%ncid, grid%nx, grid%ny, netcdf%id_var_beta_sq,  ice%beta_sq_a,  (/ 1,1 /) )
    ELSEIF (C%choice_sliding_law == 'Zoet-Iverson') THEN
      CALL write_data_to_file_dp_2D(  netcdf%ncid, grid%nx, grid%ny, netcdf%id_var_phi_fric, ice%phi_fric_a, (/ 1,1 /) )
    ELSE
      CALL crash('unknown choice_sliding_law "' // TRIM( C%choice_sliding_law) // '"!')
    END IF

    ! Synchronize with disk (otherwise it doesn't seem to work on a MAC)
    CALL handle_error(nf90_sync( netcdf%ncid))

    ! Close the file
    CALL close_netcdf_file( netcdf%ncid)

    ! Finalise routine path
    CALL finalise_routine( routine_name)

  END SUBROUTINE create_BIV_bed_roughness_file
  SUBROUTINE inquire_BIV_bed_roughness_file( BIV)
    ! Check if the right dimensions and variables are present in the file.

    IMPLICIT NONE

    ! In/output variables:
    TYPE(type_BIV_bed_roughness),        INTENT(INOUT) :: BIV

    ! Local variables:
    CHARACTER(LEN=256), PARAMETER                 :: routine_name = 'inquire_BIV_bed_roughness_file'

    ! Add routine to path
    CALL init_routine( routine_name)

    IF (.NOT. par%master) THEN
      CALL finalise_routine( routine_name)
      RETURN
    END IF

    ! Open the netcdf file
    CALL open_netcdf_file( BIV%netcdf%filename, BIV%netcdf%ncid)

    ! Inquire dimensions id's. Check that all required dimensions exist, return their lengths.
    CALL inquire_dim( BIV%netcdf%ncid, BIV%netcdf%name_dim_x,       BIV%nx,   BIV%netcdf%id_dim_x      )
    CALL inquire_dim( BIV%netcdf%ncid, BIV%netcdf%name_dim_y,       BIV%ny,   BIV%netcdf%id_dim_y      )

    ! Inquire variable id's. Make sure that each variable has the correct dimensions:
    CALL inquire_double_var( BIV%netcdf%ncid, BIV%netcdf%name_var_x,       (/ BIV%netcdf%id_dim_x                        /), BIV%netcdf%id_var_x      )
    CALL inquire_double_var( BIV%netcdf%ncid, BIV%netcdf%name_var_y,       (/                        BIV%netcdf%id_dim_y /), BIV%netcdf%id_var_y      )

    IF     (C%choice_sliding_law == 'no_sliding') THEN
      CALL crash('not defined for choice_sliding_law = "no_sliding"!')
      CALL MPI_ABORT( MPI_COMM_WORLD, cerr, ierr)
    ELSEIF (C%choice_sliding_law == 'Weertman') THEN
      CALL inquire_double_var( BIV%netcdf%ncid, BIV%netcdf%name_var_beta_sq,  (/ BIV%netcdf%id_dim_x, BIV%netcdf%id_dim_y /), BIV%netcdf%id_var_beta_sq )
    ELSEIF (C%choice_sliding_law == 'Coulomb' .OR. &
            C%choice_sliding_law == 'Coulomb_regularised') THEN
      CALL inquire_double_var( BIV%netcdf%ncid, BIV%netcdf%name_var_phi_fric, (/ BIV%netcdf%id_dim_x, BIV%netcdf%id_dim_y /), BIV%netcdf%id_var_phi_fric)
    ELSEIF (C%choice_sliding_law == 'Tsai2015') THEN
      CALL inquire_double_var( BIV%netcdf%ncid, BIV%netcdf%name_var_alpha_sq, (/ BIV%netcdf%id_dim_x, BIV%netcdf%id_dim_y /), BIV%netcdf%id_var_alpha_sq)
      CALL inquire_double_var( BIV%netcdf%ncid, BIV%netcdf%name_var_beta_sq,  (/ BIV%netcdf%id_dim_x, BIV%netcdf%id_dim_y /), BIV%netcdf%id_var_beta_sq )
    ELSEIF (C%choice_sliding_law == 'Schoof2005') THEN
      CALL inquire_double_var( BIV%netcdf%ncid, BIV%netcdf%name_var_alpha_sq, (/ BIV%netcdf%id_dim_x, BIV%netcdf%id_dim_y /), BIV%netcdf%id_var_alpha_sq)
      CALL inquire_double_var( BIV%netcdf%ncid, BIV%netcdf%name_var_beta_sq,  (/ BIV%netcdf%id_dim_x, BIV%netcdf%id_dim_y /), BIV%netcdf%id_var_beta_sq )
    ELSEIF (C%choice_sliding_law == 'Zoet-Iverson') THEN
      CALL inquire_double_var( BIV%netcdf%ncid, BIV%netcdf%name_var_phi_fric, (/ BIV%netcdf%id_dim_x, BIV%netcdf%id_dim_y /), BIV%netcdf%id_var_phi_fric)
    ELSE
      CALL crash('unknown choice_sliding_law "' // TRIM( C%choice_sliding_law) // '"!')
    END IF

    ! Close the netcdf file
    CALL close_netcdf_file( BIV%netcdf%ncid)

    ! Finalise routine path
    CALL finalise_routine( routine_name)

  END SUBROUTINE inquire_BIV_bed_roughness_file
  SUBROUTINE read_BIV_bed_roughness_file(    BIV)
    ! Read the extrapolated ocean data netcdf file

    IMPLICIT NONE

    ! Input variables:
    TYPE(type_BIV_bed_roughness),        INTENT(INOUT) :: BIV

    ! Local variables:
    CHARACTER(LEN=256), PARAMETER                 :: routine_name = 'read_BIV_bed_roughness_file'

    ! Add routine to path
    CALL init_routine( routine_name)

    IF (.NOT. par%master) THEN
      CALL finalise_routine( routine_name)
      RETURN
    END IF

    ! Open the netcdf file
    CALL open_netcdf_file( BIV%netcdf%filename, BIV%netcdf%ncid)

    ! Read the data
    CALL handle_error(nf90_get_var( BIV%netcdf%ncid, BIV%netcdf%id_var_x, BIV%x,  start = (/ 1 /) ))
    CALL handle_error(nf90_get_var( BIV%netcdf%ncid, BIV%netcdf%id_var_y, BIV%y,  start = (/ 1 /) ))

    IF     (C%choice_sliding_law == 'no_sliding') THEN
      CALL crash('not defined for choice_sliding_law = "no_sliding"!')
    ELSEIF (C%choice_sliding_law == 'Weertman') THEN
      CALL handle_error(nf90_get_var( BIV%netcdf%ncid, BIV%netcdf%id_var_beta_sq,  BIV%beta_sq,  start = (/ 1, 1 /) ))
    ELSEIF (C%choice_sliding_law == 'Coulomb' .OR. &
            C%choice_sliding_law == 'Coulomb_regularised') THEN
      CALL handle_error(nf90_get_var( BIV%netcdf%ncid, BIV%netcdf%id_var_phi_fric, BIV%phi_fric, start = (/ 1, 1 /) ))
    ELSEIF (C%choice_sliding_law == 'Tsai2015') THEN
      CALL handle_error(nf90_get_var( BIV%netcdf%ncid, BIV%netcdf%id_var_alpha_sq, BIV%alpha_sq, start = (/ 1, 1 /) ))
      CALL handle_error(nf90_get_var( BIV%netcdf%ncid, BIV%netcdf%id_var_beta_sq,  BIV%beta_sq,  start = (/ 1, 1 /) ))
    ELSEIF (C%choice_sliding_law == 'Schoof2005') THEN
      CALL handle_error(nf90_get_var( BIV%netcdf%ncid, BIV%netcdf%id_var_alpha_sq, BIV%alpha_sq, start = (/ 1, 1 /) ))
      CALL handle_error(nf90_get_var( BIV%netcdf%ncid, BIV%netcdf%id_var_beta_sq,  BIV%beta_sq,  start = (/ 1, 1 /) ))
    ELSEIF (C%choice_sliding_law == 'Zoet-Iverson') THEN
      CALL handle_error(nf90_get_var( BIV%netcdf%ncid, BIV%netcdf%id_var_phi_fric, BIV%phi_fric, start = (/ 1, 1 /) ))
    ELSE
      CALL crash('unknown choice_sliding_law "' // TRIM( C%choice_sliding_law) // '"!')
    END IF

    ! Close the netcdf file
    CALL close_netcdf_file( BIV%netcdf%ncid)

    ! Finalise routine path
    CALL finalise_routine( routine_name)

  END SUBROUTINE read_BIV_bed_roughness_file

  ! Target velocity fields for basal inversion
  SUBROUTINE inquire_BIV_target_velocity( BIV_target)
    ! Check if the right dimensions and variables are present in the file.

    IMPLICIT NONE

    ! Input variables:
    TYPE(type_BIV_target_velocity), INTENT(INOUT) :: BIV_target

    ! Local variables:
    CHARACTER(LEN=256), PARAMETER                 :: routine_name = 'inquire_BIV_target_velocity'
    INTEGER                                       :: i
    LOGICAL                                       :: is_Rignot2011

    ! Add routine to path
    CALL init_routine( routine_name)

    IF (.NOT. par%master) THEN
      CALL finalise_routine( routine_name)
      RETURN
    END IF

    ! Open the netcdf file
    CALL open_netcdf_file( BIV_target%netcdf%filename, BIV_target%netcdf%ncid)

    ! Inquire dimensions id's. Check that all required dimensions exist return their lengths.
    CALL inquire_dim( BIV_target%netcdf%ncid, BIV_target%netcdf%name_dim_x, BIV_target%nx, BIV_target%netcdf%id_dim_x)
    CALL inquire_dim( BIV_target%netcdf%ncid, BIV_target%netcdf%name_dim_y, BIV_target%ny, BIV_target%netcdf%id_dim_y)

    ! Exception for the Rignot et al. (2011) velocity file (downloadable from https: // nsidc.org/data/NSIDC-0484/versions/2)
    is_Rignot2011 = .FALSE.
    DO i = 1, 256-36
      IF (BIV_target%netcdf%filename(i:i+33) == 'antarctica_ice_velocity_450m_v2.nc') THEN
        is_Rignot2011 = .TRUE.
      END IF
    END DO

    IF (is_Rignot2011) THEN
      ! Exception for the Rignot et al. (2011) velocity file (downloadable from https: // nsidc.org/data/NSIDC-0484/versions/2)

      BIV_target%netcdf%name_var_u_surf = 'VX'
      BIV_target%netcdf%name_var_v_surf = 'VY'

      ! Inquire variable id's. Make sure that each variable has the correct dimensions:
      CALL inquire_double_var( BIV_target%netcdf%ncid, BIV_target%netcdf%name_var_x,      (/ BIV_target%netcdf%id_dim_x                             /), BIV_target%netcdf%id_var_x     )
      CALL inquire_double_var( BIV_target%netcdf%ncid, BIV_target%netcdf%name_var_y,      (/                             BIV_target%netcdf%id_dim_y /), BIV_target%netcdf%id_var_y     )

      CALL inquire_single_var( BIV_target%netcdf%ncid, BIV_target%netcdf%name_var_u_surf, (/ BIV_target%netcdf%id_dim_x, BIV_target%netcdf%id_dim_y /), BIV_target%netcdf%id_var_u_surf)
      CALL inquire_single_var( BIV_target%netcdf%ncid, BIV_target%netcdf%name_var_v_surf, (/ BIV_target%netcdf%id_dim_x, BIV_target%netcdf%id_dim_y /), BIV_target%netcdf%id_var_v_surf)

    ELSE ! IF (is_Rignot2011) THEN
      ! Generic velocity file

      ! Inquire variable id's. Make sure that each variable has the correct dimensions:
      CALL inquire_double_var( BIV_target%netcdf%ncid, BIV_target%netcdf%name_var_x,      (/ BIV_target%netcdf%id_dim_x                             /), BIV_target%netcdf%id_var_x     )
      CALL inquire_double_var( BIV_target%netcdf%ncid, BIV_target%netcdf%name_var_y,      (/                             BIV_target%netcdf%id_dim_y /), BIV_target%netcdf%id_var_y     )

      CALL inquire_double_var( BIV_target%netcdf%ncid, BIV_target%netcdf%name_var_u_surf, (/ BIV_target%netcdf%id_dim_x, BIV_target%netcdf%id_dim_y /), BIV_target%netcdf%id_var_u_surf)
      CALL inquire_double_var( BIV_target%netcdf%ncid, BIV_target%netcdf%name_var_v_surf, (/ BIV_target%netcdf%id_dim_x, BIV_target%netcdf%id_dim_y /), BIV_target%netcdf%id_var_v_surf)

    END IF ! IF (is_Rignot2011) THEN

    ! Close the netcdf file
    CALL close_netcdf_file( BIV_target%netcdf%ncid)

    ! Finalise routine path
    CALL finalise_routine( routine_name)

  END SUBROUTINE inquire_BIV_target_velocity
  SUBROUTINE read_BIV_target_velocity(    BIV_target)
    ! Read the target velocity NetCDF file

    IMPLICIT NONE

    ! In/output variables:
    TYPE(type_BIV_target_velocity), INTENT(INOUT) :: BIV_target

    ! Local variables:
    CHARACTER(LEN=256), PARAMETER                 :: routine_name = 'read_BIV_target_velocity'
    INTEGER                                       :: i,j
    LOGICAL                                       :: is_Rignot2011
    REAL(dp), DIMENSION(:    ), ALLOCATABLE       :: y_temp
    REAL(dp), DIMENSION(:,:  ), ALLOCATABLE       :: u_temp, v_temp
    REAL(dp)                                      :: NaN

    ! Add routine to path
    CALL init_routine( routine_name)

    IF (.NOT. par%master) THEN
      CALL finalise_routine( routine_name)
      RETURN
    END IF

    ! Open the netcdf file
    CALL open_netcdf_file( BIV_target%netcdf%filename, BIV_target%netcdf%ncid)

    ! Read the data
    CALL handle_error(nf90_get_var( BIV_target%netcdf%ncid, BIV_target%netcdf%id_var_x,      BIV_target%x,      start = (/ 1    /) ))
    CALL handle_error(nf90_get_var( BIV_target%netcdf%ncid, BIV_target%netcdf%id_var_y,      BIV_target%y,      start = (/ 1    /) ))

    CALL handle_error(nf90_get_var( BIV_target%netcdf%ncid, BIV_target%netcdf%id_var_u_surf, BIV_target%u_surf, start = (/ 1, 1 /) ))
    CALL handle_error(nf90_get_var( BIV_target%netcdf%ncid, BIV_target%netcdf%id_var_v_surf, BIV_target%v_surf, start = (/ 1, 1 /) ))

    ! Exception: for some reason, the Rignot 2011 data has the y-axis reversed...
    is_Rignot2011 = .FALSE.
    DO i = 1, 256-36
      IF (BIV_target%netcdf%filename(i:i+33) == 'antarctica_ice_velocity_450m_v2.nc') THEN
        is_Rignot2011 = .TRUE.
      END IF
    END DO
    IF (is_Rignot2011) THEN

      ! Allocate temporary memory for storing the upside-down data
      ALLOCATE( y_temp( BIV_target%ny))
      ALLOCATE( u_temp( BIV_target%nx, BIV_target%ny))
      ALLOCATE( v_temp( BIV_target%nx, BIV_target%ny))

      ! Copy the upside-down data to temporary memory
      y_temp = BIV_target%y
      u_temp = BIV_target%u_surf
      v_temp = BIV_target%v_surf

      ! Flip the data
      DO j = 1, BIV_target%ny
        BIV_target%y(        j) = y_temp(   BIV_target%ny + 1 - j)
        BIV_target%u_surf( :,j) = u_temp( :,BIV_target%ny + 1 - j)
        BIV_target%v_surf( :,j) = v_temp( :,BIV_target%ny + 1 - j)
      END DO

      ! Deallocate temporary memory
      DEALLOCATE( y_temp)
      DEALLOCATE( u_temp)
      DEALLOCATE( v_temp)

      ! Set missing values to NaN
      NaN = 0._dp
      NaN = 0._dp / NaN
      DO i = 1, BIV_target%nx
      DO j = 1, BIV_target%ny
        IF (BIV_target%u_surf( i,j) == 0._dp .AND. BIV_target%v_surf( i,j) == 0._dp) THEN
          BIV_target%u_surf( i,j) = NaN
          BIV_target%v_surf( i,j) = NaN
        END IF
      END DO
      END DO

    END IF ! IF (is_Rignot2011) THEN

    ! Close the netcdf file
    CALL close_netcdf_file( BIV_target%netcdf%ncid)

    ! Finalise routine path
    CALL finalise_routine( routine_name)

  END SUBROUTINE read_BIV_target_velocity

  ! ISMIP-style output
  SUBROUTINE create_ISMIP_output_files( region)
    ! Create all the ISMIP output files

    IMPLICIT NONE

    ! In/output variables:
    TYPE(type_model_region), INTENT(IN)    :: region

    ! Local variables:
    CHARACTER(LEN=256), PARAMETER                      :: routine_name = 'create_ISMIP_output_files'
    CHARACTER(LEN=256)                                 :: icesheet_code, foldername

    ! Add routine to path
    CALL init_routine( routine_name)

    IF (.NOT. par%master) THEN
      CALL finalise_routine( routine_name)
      RETURN
    END IF

    ! Code for the ice sheet name in the ISMIP output file names
    IF     (region%name == 'NAM') THEN
      icesheet_code = 'NAIS'
    ELSEIF (region%name == 'EAS') THEN
      icesheet_code = 'EUIS'
    ELSEIF (region%name == 'GRL') THEN
      icesheet_code = 'GIS'
    ELSEIF (region%name == 'ANT') THEN
      icesheet_code = 'AIS'
    ELSEIF (region%name == 'PAT') THEN
      icesheet_code = 'PIS'
    ELSE
      icesheet_code = 'beep'
      CALL crash('unknown region "' // TRIM( region%name) // '"!')
    END IF

    ! Create a subdirectory within the output directory
    foldername = TRIM( C%output_dir) // TRIM(                icesheet_code  ) // '_' // &
                                        TRIM( C%ISMIP_output_group_code     ) // '_' // &
                                        TRIM( C%ISMIP_output_model_code     ) // '_' // &
                                        TRIM( C%ISMIP_output_experiment_code)
    CALL system('mkdir ' // foldername)

    ! Create all the ISMIP output files
    CALL create_ISMIP_output_file_field(        foldername, icesheet_code, region%grid, 'lithk'                , 'land_ice_thickness'                                               , 'm'             )
    CALL create_ISMIP_output_file_field(        foldername, icesheet_code, region%grid, 'orog'                 , 'surface_altitude'                                                 , 'm'             )
    CALL create_ISMIP_output_file_field(        foldername, icesheet_code, region%grid, 'topg'                 , 'bedrock_altitude'                                                 , 'm'             )
    CALL create_ISMIP_output_file_field_notime( foldername, icesheet_code, region%grid, 'hfgeoubed'            , 'upward_geothermal_heat_flux_at_ground_level'                      , 'W m-2'         )
    CALL create_ISMIP_output_file_field(        foldername, icesheet_code, region%grid, 'acabf'                , 'land_ice_surface_specific_mass_balance_flux'                      , 'kg m-2 s-1'    )
    CALL create_ISMIP_output_file_field(        foldername, icesheet_code, region%grid, 'libmassbfgr'          , 'land_ice_basal_specific_mass_balance_flux'                        , 'kg m-2 s-1'    )
    CALL create_ISMIP_output_file_field(        foldername, icesheet_code, region%grid, 'libmassbffl'          , 'land_ice_basal_specific_mass_balance_flux'                        , 'kg m-2 s-1'    )
    CALL create_ISMIP_output_file_field(        foldername, icesheet_code, region%grid, 'dlithkdt'             , 'tendency_of_land_ice_thickness'                                   , 'm s-1'         )
    CALL create_ISMIP_output_file_field(        foldername, icesheet_code, region%grid, 'xvelsurf'             , 'land_ice_surface_x_velocity'                                      , 'm s-1'         )
    CALL create_ISMIP_output_file_field(        foldername, icesheet_code, region%grid, 'yvelsurf'             , 'land_ice_surface_y_velocity'                                      , 'm s-1'         )
    CALL create_ISMIP_output_file_field(        foldername, icesheet_code, region%grid, 'zvelsurf'             , 'land_ice_surface_upward_velocity'                                 , 'm s-1'         )
    CALL create_ISMIP_output_file_field(        foldername, icesheet_code, region%grid, 'xvelbase'             , 'land_ice_basal_x_velocity'                                        , 'm s-1'         )
    CALL create_ISMIP_output_file_field(        foldername, icesheet_code, region%grid, 'yvelbase'             , 'land_ice_basal_y_velocity'                                        , 'm s-1'         )
    CALL create_ISMIP_output_file_field(        foldername, icesheet_code, region%grid, 'zvelbase'             , 'land_ice_basal_upward_velocity'                                   , 'm s-1'         )
    CALL create_ISMIP_output_file_field(        foldername, icesheet_code, region%grid, 'xvelmean'             , 'land_ice_vertical_mean_x_velocity'                                , 'm s-1'         )
    CALL create_ISMIP_output_file_field(        foldername, icesheet_code, region%grid, 'yvelmean'             , 'land_ice_vertical_mean_y_velocity'                                , 'm s-1'         )
    CALL create_ISMIP_output_file_field(        foldername, icesheet_code, region%grid, 'litemptop'            , 'temperature_at_top_of_ice_sheet_model'                            , 'K'             )
    CALL create_ISMIP_output_file_field(        foldername, icesheet_code, region%grid, 'litempbotgr'          , 'temperature_at_base_of_ice_sheet_model'                           , 'K'             )
    CALL create_ISMIP_output_file_field(        foldername, icesheet_code, region%grid, 'litempbotfl'          , 'temperature_at_base_of_ice_sheet_model'                           , 'K'             )
    CALL create_ISMIP_output_file_field(        foldername, icesheet_code, region%grid, 'strbasemag'           , 'land_ice_basal_drag'                                              , 'Pa'            )
    CALL create_ISMIP_output_file_field(        foldername, icesheet_code, region%grid, 'licalvf'              , 'land_ice_specific_mass_flux_due_to_calving'                       , 'kg m-2 s-1'    )
    CALL create_ISMIP_output_file_field(        foldername, icesheet_code, region%grid, 'lifmassbf'            , 'land_ice_specific_mass_flux_due_to_calving_and_ice_front_melting' , 'kg m-2 s-1'    )
    CALL create_ISMIP_output_file_field(        foldername, icesheet_code, region%grid, 'sftgif'               , 'land_ice_area_fraction'                                           , '1'             )
    CALL create_ISMIP_output_file_field(        foldername, icesheet_code, region%grid, 'sftgrf'               , 'grounded_ice_sheet_area_fraction'                                 , '1'             )
    CALL create_ISMIP_output_file_field(        foldername, icesheet_code, region%grid, 'sftflf'               , 'floating_ice_shelf_area_fraction'                                 , '1'             )
    CALL create_ISMIP_output_file_scalar(       foldername, icesheet_code,              'lim'                  , 'land_ice_mass'                                                    , 'kg'            )
    CALL create_ISMIP_output_file_scalar(       foldername, icesheet_code,              'limnsw'               , 'land_ice_mass_not_displacing_sea_water'                           , 'kg'            )
    CALL create_ISMIP_output_file_scalar(       foldername, icesheet_code,              'iareagr'              , 'grounded_ice_sheet_area'                                          , 'm2'            )
    CALL create_ISMIP_output_file_scalar(       foldername, icesheet_code,              'iareafl'              , 'floating_ice_sheet_area'                                          , 'm2'            )
    CALL create_ISMIP_output_file_scalar(       foldername, icesheet_code,              'tendacabf'            , 'tendency_of_land_ice_mass_due_to_surface_mass_balance'            , 'kg s-1'        )
    CALL create_ISMIP_output_file_scalar(       foldername, icesheet_code,              'tendlibmassbf'        , 'tendency_of_land_ice_mass_due_to_basal_mass_balance'              , 'kg s-1'        )
    CALL create_ISMIP_output_file_scalar(       foldername, icesheet_code,              'tendlibmassbffl'      , 'tendency_of_land_ice_mass_due_to_basal_mass_balance'              , 'kg s-1'        )
    CALL create_ISMIP_output_file_scalar(       foldername, icesheet_code,              'tendlicalvf'          , 'tendency_of_land_ice_mass_due_to_calving'                         , 'kg s-1'        )
    CALL create_ISMIP_output_file_scalar(       foldername, icesheet_code,              'tendlifmassbf'        , 'tendency_of_land_ice_mass_due_to_calving_and_ice_front_melting'   , 'kg s-1'        )

    ! Finalise routine path
    CALL finalise_routine( routine_name)

  END SUBROUTINE create_ISMIP_output_files
  SUBROUTINE create_ISMIP_output_file_scalar( foldername, icesheet_code, variable_name, standard_name, units)
    ! Create a single ISMIP output file for a scalar

    IMPLICIT NONE

    ! In/output variables:
    CHARACTER(LEN=*),                    INTENT(IN)    :: foldername, icesheet_code, variable_name, standard_name, units

    ! Local variables:
    CHARACTER(LEN=256), PARAMETER                      :: routine_name = 'create_ISMIP_output_file_scalar'
    CHARACTER(LEN=256)                                 :: filename
    LOGICAL                                            :: file_exists
    INTEGER                                            :: ncid
    INTEGER                                            :: id_dim_t
    INTEGER                                            :: id_var_t, id_var_scalar

    ! Add routine to path
    CALL init_routine( routine_name)

    IF (.NOT. par%master) THEN
      CALL finalise_routine( routine_name)
      RETURN
    END IF

    ! Filename
    filename = TRIM(foldername) // '/' // TRIM( variable_name                 ) // '_' // &
                                          TRIM(                icesheet_code  ) // '_' // &
                                          TRIM( C%ISMIP_output_group_code     ) // '_' // &
                                          TRIM( C%ISMIP_output_model_code     ) // '_' // &
                                          TRIM( C%ISMIP_output_experiment_code) // '.nc'

    ! Check if a file by this name already exists; if so, crash the model.
    INQUIRE(EXIST=file_exists, FILE = TRIM( filename))
    IF (file_exists) THEN
      CALL crash('file "' // TRIM( filename) // '" already exists!')
    END IF

    ! Create netcdf file
    CALL handle_error( nf90_create( filename, IOR( nf90_clobber,nf90_share), ncid))

    ! Define dimensions:
    CALL create_dim( ncid, 'time',      nf90_unlimited,     id_dim_t      )

    ! Define variables:
    ! The order of the CALL statements for the different variables determines their
    ! order of appearence in the netcdf file.

    ! time variable (needs some attributes that are not in the standard subroutine)
    CALL handle_error( nf90_def_var( ncid, 'time', nf90_float, [id_dim_t], id_var_t))
    CALL handle_error( nf90_put_att( ncid, id_var_t, 'standard_name', 'time'))
    CALL handle_error( nf90_put_att( ncid, id_var_t, 'long_name'    , 'time'))
    CALL handle_error( nf90_put_att( ncid, id_var_t, 'units'        , 'days since ' // TRIM( C%ISMIP_output_basetime)))
    CALL handle_error( nf90_put_att( ncid, id_var_t, 'calendar'     , '360_day'))
    CALL handle_error( nf90_put_att( ncid, id_var_t, 'axis'         , 'T'))

    ! Field variable (needs some attributes that are not in the standard subroutine)
    CALL handle_error( nf90_def_var( ncid, variable_name, nf90_float, [id_dim_t], id_var_scalar))
    CALL handle_error( nf90_put_att( ncid, id_var_scalar, 'standard_name', standard_name))
    CALL handle_error( nf90_put_att( ncid, id_var_scalar, 'units'        , units))
    CALL handle_error( nf90_put_att( ncid, id_var_scalar, 'missing_value', 1.E20))

    ! Leave definition mode:
    CALL handle_error( nf90_enddef( ncid))

    ! Synchronize with disk (otherwise it doesn't seem to work on a MAC)
    CALL handle_error(nf90_sync( ncid))

    ! Close the file
    CALL close_netcdf_file( ncid)

    ! Finalise routine path
    CALL finalise_routine( routine_name)

  END SUBROUTINE create_ISMIP_output_file_scalar
  SUBROUTINE create_ISMIP_output_file_field( foldername, icesheet_code, grid, variable_name, standard_name, units)
    ! Create a single ISMIP output file for an [x,y,t] data field

    IMPLICIT NONE

    ! In/output variables:
    TYPE(type_grid),                     INTENT(IN)    :: grid
    CHARACTER(LEN=*),                    INTENT(IN)    :: foldername, icesheet_code, variable_name, standard_name, units

    ! Local variables:
    CHARACTER(LEN=256), PARAMETER                      :: routine_name = 'create_ISMIP_output_file_field'
    CHARACTER(LEN=256)                                 :: filename
    LOGICAL                                            :: file_exists
    INTEGER                                            :: ncid
    INTEGER                                            :: id_dim_x, id_dim_y, id_dim_t
    INTEGER                                            :: id_var_x, id_var_y, id_var_t, id_var_field

    ! Add routine to path
    CALL init_routine( routine_name)

    IF (.NOT. par%master) THEN
      CALL finalise_routine( routine_name)
      RETURN
    END IF

    ! Filename
    filename = TRIM(foldername) // '/' // TRIM( variable_name                 ) // '_' // &
                                          TRIM(                icesheet_code  ) // '_' // &
                                          TRIM( C%ISMIP_output_group_code     ) // '_' // &
                                          TRIM( C%ISMIP_output_model_code     ) // '_' // &
                                          TRIM( C%ISMIP_output_experiment_code) // '.nc'

    ! Check if a file by this name already exists; if so, crash the model.
    INQUIRE(EXIST=file_exists, FILE = TRIM( filename))
    IF (file_exists) THEN
      CALL crash('file "' // TRIM( filename) // '" already exists!')
    END IF

    ! Create netcdf file
    CALL handle_error( nf90_create( filename, IOR( nf90_clobber,nf90_share), ncid))

    ! Define dimensions:
    CALL create_dim( ncid, 'x',         grid%nx,            id_dim_x      )
    CALL create_dim( ncid, 'y',         grid%ny,            id_dim_y      )
    CALL create_dim( ncid, 'time',      nf90_unlimited,     id_dim_t      )

    ! Define variables:
    ! The order of the CALL statements for the different variables determines their
    ! order of appearence in the netcdf file.

    ! x,y variables
    CALL create_single_var( ncid, 'x', [id_dim_x], id_var_x, long_name = 'x-coordinate', units = 'm')
    CALL create_single_var( ncid, 'y', [id_dim_y], id_var_y, long_name = 'y-coordinate', units = 'm')

    ! time variable (needs some attributes that are not in the standard subroutine)
    CALL handle_error( nf90_def_var( ncid, 'time', nf90_float, [id_dim_t], id_var_t))
    CALL handle_error( nf90_put_att( ncid, id_var_t, 'standard_name', 'time'))
    CALL handle_error( nf90_put_att( ncid, id_var_t, 'long_name'    , 'time'))
    CALL handle_error( nf90_put_att( ncid, id_var_t, 'units'        , 'days since ' // TRIM( C%ISMIP_output_basetime)))
    CALL handle_error( nf90_put_att( ncid, id_var_t, 'calendar'     , '360_day'))
    CALL handle_error( nf90_put_att( ncid, id_var_t, 'axis'         , 'T'))

    ! Field variable (needs some attributes that are not in the standard subroutine)
    CALL handle_error( nf90_def_var( ncid, variable_name, nf90_float, [id_dim_x, id_dim_y, id_dim_t], id_var_field))
    CALL handle_error( nf90_put_att( ncid, id_var_field, 'standard_name', standard_name))
    CALL handle_error( nf90_put_att( ncid, id_var_field, 'units'        , units))
    CALL handle_error( nf90_put_att( ncid, id_var_field, 'missing_value', 1.E20))

    ! Leave definition mode:
    CALL handle_error( nf90_enddef( ncid))

    ! Write the x, y variable data
    CALL handle_error( nf90_put_var( ncid, id_var_x, grid%x))
    CALL handle_error( nf90_put_var( ncid, id_var_y, grid%y))

    ! Synchronize with disk (otherwise it doesn't seem to work on a MAC)
    CALL handle_error(nf90_sync( ncid))

    ! Close the file
    CALL close_netcdf_file( ncid)

    ! Finalise routine path
    CALL finalise_routine( routine_name)

  END SUBROUTINE create_ISMIP_output_file_field
  SUBROUTINE create_ISMIP_output_file_field_notime( foldername, icesheet_code, grid, variable_name, standard_name, units)
    ! Create a single ISMIP output file for an [x,y] data field

    IMPLICIT NONE

    ! In/output variables:
    TYPE(type_grid),                     INTENT(IN)    :: grid
    CHARACTER(LEN=*),                    INTENT(IN)    :: foldername, icesheet_code, variable_name, standard_name, units

    ! Local variables:
    CHARACTER(LEN=256), PARAMETER                      :: routine_name = 'create_ISMIP_output_file_field_notime'
    CHARACTER(LEN=256)                                 :: filename
    LOGICAL                                            :: file_exists
    INTEGER                                            :: ncid
    INTEGER                                            :: id_dim_x, id_dim_y
    INTEGER                                            :: id_var_x, id_var_y, id_var_field

    ! Add routine to path
    CALL init_routine( routine_name)

    IF (.NOT. par%master) THEN
      CALL finalise_routine( routine_name)
      RETURN
    END IF

    ! Filename
    filename = TRIM(foldername) // '/' // TRIM( variable_name                 ) // '_' // &
                                          TRIM(                icesheet_code  ) // '_' // &
                                          TRIM( C%ISMIP_output_group_code     ) // '_' // &
                                          TRIM( C%ISMIP_output_model_code     ) // '_' // &
                                          TRIM( C%ISMIP_output_experiment_code) // '.nc'

    ! Check if a file by this name already exists; if so, crash the model.
    INQUIRE(EXIST=file_exists, FILE = TRIM( filename))
    IF (file_exists) THEN
      CALL crash('file "' // TRIM( filename) // '" already exists!')
    END IF

    ! Create netcdf file
    CALL handle_error( nf90_create( filename, IOR( nf90_clobber,nf90_share), ncid))

    ! Define dimensions:
    CALL create_dim( ncid, 'x',         grid%nx,            id_dim_x      )
    CALL create_dim( ncid, 'y',         grid%ny,            id_dim_y      )

    ! Define variables:
    ! The order of the CALL statements for the different variables determines their
    ! order of appearence in the netcdf file.

    ! x,y variables
    CALL create_single_var( ncid, 'x', [id_dim_x], id_var_x, long_name = 'x-coordinate', units = 'm')
    CALL create_single_var( ncid, 'y', [id_dim_y], id_var_y, long_name = 'y-coordinate', units = 'm')

    ! Field variable (needs some attributes that are not in the standard subroutine)
    CALL handle_error( nf90_def_var( ncid, variable_name, nf90_float, [id_dim_x, id_dim_y], id_var_field))
    CALL handle_error( nf90_put_att( ncid, id_var_field, 'standard_name', standard_name))
    CALL handle_error( nf90_put_att( ncid, id_var_field, 'units'        , units))
    CALL handle_error( nf90_put_att( ncid, id_var_field, 'missing_value', 1.E20))

    ! Leave definition mode:
    CALL handle_error( nf90_enddef( ncid))

    ! Write the x, y variable data
    CALL handle_error( nf90_put_var( ncid, id_var_x, grid%x))
    CALL handle_error( nf90_put_var( ncid, id_var_y, grid%y))

    ! Synchronize with disk (otherwise it doesn't seem to work on a MAC)
    CALL handle_error(nf90_sync( ncid))

    ! Close the file
    CALL close_netcdf_file( ncid)

    ! Finalise routine path
    CALL finalise_routine( routine_name)

  END SUBROUTINE create_ISMIP_output_file_field_notime
  SUBROUTINE write_to_ISMIP_output_files( region)
    ! Write to all the ISMIP output files

    USE parameters_module, ONLY: ice_density, sec_per_year

    IMPLICIT NONE

    ! In/output variables:
    TYPE(type_model_region), INTENT(IN)    :: region

    ! Local variables:
    CHARACTER(LEN=256), PARAMETER                        :: routine_name = 'write_to_ISMIP_output_files'
    INTEGER                                              :: i,j
    CHARACTER(LEN=256)                                   :: icesheet_code, foldername
    REAL(dp), PARAMETER                                  :: missing_value = 1.E20
    REAL(dp), DIMENSION( region%grid%ny, region%grid%nx) :: Ti_base_gr
    REAL(dp), DIMENSION( region%grid%ny, region%grid%nx) :: Ti_base_fl
    REAL(dp), DIMENSION( region%grid%ny, region%grid%nx) :: basal_drag
    REAL(dp), DIMENSION( region%grid%ny, region%grid%nx) :: calving_flux
    REAL(dp), DIMENSION( region%grid%ny, region%grid%nx) :: calving_and_front_melt_flux
    REAL(dp), DIMENSION( region%grid%ny, region%grid%nx) :: land_ice_area_fraction
    REAL(dp), DIMENSION( region%grid%ny, region%grid%nx) :: grounded_ice_sheet_area_fraction
    REAL(dp), DIMENSION( region%grid%ny, region%grid%nx) :: floating_ice_shelf_area_fraction
    REAL(dp)                                             :: land_ice_mass
    REAL(dp)                                             :: mass_above_floatation
    REAL(dp)                                             :: grounded_ice_sheet_area
    REAL(dp)                                             :: floating_ice_sheet_area
    REAL(dp)                                             :: total_SMB
    REAL(dp)                                             :: total_BMB
    REAL(dp)                                             :: total_BMB_shelf
    REAL(dp)                                             :: total_calving_flux
    REAL(dp)                                             :: total_calving_and_front_melt_flux

    ! Add routine to path
    CALL init_routine( routine_name)

    IF (.NOT. par%master) THEN
      CALL finalise_routine( routine_name)
      RETURN
    END IF

    ! Code for the ice sheet name in the ISMIP output file names
    IF     (region%name == 'NAM') THEN
      icesheet_code = 'NAIS'
    ELSEIF (region%name == 'EAS') THEN
      icesheet_code = 'EUIS'
    ELSEIF (region%name == 'GRL') THEN
      icesheet_code = 'GIS'
    ELSEIF (region%name == 'ANT') THEN
      icesheet_code = 'AIS'
    ELSEIF (region%name == 'PAT') THEN
      icesheet_code = 'PIS'
    ELSE
      icesheet_code = 'beep'
      CALL crash('unknown region "' // TRIM( region%name) // '"!')
    END IF

    ! The folder where the ISMIp6 output files are located
    foldername = TRIM( C%output_dir) // TRIM(                icesheet_code  ) // '_' // &
                                        TRIM( C%ISMIP_output_group_code     ) // '_' // &
                                        TRIM( C%ISMIP_output_model_code     ) // '_' // &
                                        TRIM( C%ISMIP_output_experiment_code)

    ! Calculate some quantities that are not natively in the ice model

    ! 2-D fields
    Ti_base_gr                        = missing_value
    Ti_base_fl                        = missing_value
    basal_drag                        = missing_value
    calving_flux                      = missing_value
    calving_and_front_melt_flux       = missing_value
    land_ice_area_fraction            = missing_value
    grounded_ice_sheet_area_fraction  = missing_value
    floating_ice_shelf_area_fraction  = missing_value

    ! Scalars (integrated values)
    land_ice_mass                     = 0._dp
    mass_above_floatation             = 0._dp
    grounded_ice_sheet_area           = 0._dp
    floating_ice_sheet_area           = 0._dp
    total_SMB                         = 0._dp
    total_BMB                         = 0._dp
    total_BMB_shelf                   = 0._dp
    total_calving_flux                = 0._dp
    total_calving_and_front_melt_flux = 0._dp

    DO i = 1, region%grid%nx
    DO j = 1, region%grid%ny

      ! Ice base temperature separate for sheet and shelf
      ! =================================================

      IF (region%ice%mask_sheet_a( j,i) == 1) THEN
        Ti_base_gr( j,i) = region%ice%Ti_a( C%nz,j,i)
      END IF

      IF (region%ice%mask_shelf_a( j,i) == 1) THEN
        Ti_base_fl( j,i) = region%ice%Ti_a( C%nz,j,i)
      END IF

      ! Basal drag
      ! ==========

      IF (region%ice%mask_ice_a( j,i) == 1 .AND. region%ice%f_grnd_a( j,i) > 0._dp) THEN
        basal_drag( j,i) = region%ice%uabs_base_a( j,i) * region%ice%beta_a( j,i) * region%ice%f_grnd_a( j,i)**2
      END IF

      ! Calving and front melting fluxes
      ! ================================

      calving_flux(                j,i) = 0._dp ! FIXME
      calving_and_front_melt_flux( j,i) = 0._dp ! FIXME

      ! Ice fractions
      ! =============

      IF (region%ice%mask_cf_a( j,i) == 0) THEN
        land_ice_area_fraction( j,i) = REAL( region%ice%mask_ice_a( j,i), dp)
      ELSE
        land_ice_area_fraction( j,i) = region%ice%float_margin_frac_a( j,i)
      END IF

      IF (region%ice%mask_ice_a( j,i) == 1) THEN
        grounded_ice_sheet_area_fraction( j,i) = region%ice%f_grnd_a( j,i)
      ELSE
        grounded_ice_sheet_area_fraction( j,i) = 0._dp
      END IF

      floating_ice_shelf_area_fraction( j,i) = REAL( region%ice%mask_ice_a( j,i), dp) * MAX( (1._dp - region%ice%f_grnd_a( j,i)), region%ice%float_margin_frac_a( j,i))

      ! Integrated values
      ! =================

      land_ice_mass                     = land_ice_mass                     + (region%ice%Hi_a(                  j,i) * region%grid%dx**2 * ice_density)    ! kg
      mass_above_floatation             = mass_above_floatation             + (region%ice%TAF_a(                 j,i) * region%grid%dx**2 * ice_density)    ! kg
      grounded_ice_sheet_area           = grounded_ice_sheet_area           + (grounded_ice_sheet_area_fraction( j,i) * region%grid%dx**2)                  ! m2
      floating_ice_sheet_area           = floating_ice_sheet_area           + (floating_ice_shelf_area_fraction( j,i) * region%grid%dx**2)                  ! m2
      total_SMB                         = total_SMB                         + (land_ice_area_fraction( j,i) * region%SMB%SMB_year(  j,i) * region%grid%dx**2 * ice_density / sec_per_year) ! kg s-1
      total_BMB                         = total_BMB                         + (land_ice_area_fraction( j,i) * region%BMB%BMB(       j,i) * region%grid%dx**2 * ice_density / sec_per_year) ! kg s-1
      total_BMB_shelf                   = total_BMB_shelf                   + (land_ice_area_fraction( j,i) * region%BMB%BMB_shelf( j,i) * region%grid%dx**2 * ice_density / sec_per_year) ! kg s-1
      total_calving_flux                = total_calving_flux                + (calving_flux( j,i)                                        * region%grid%dx**2 * ice_density / sec_per_year) ! kg s-1
      total_calving_and_front_melt_flux = total_calving_and_front_melt_flux + (calving_and_front_melt_flux( j,i)                         * region%grid%dx**2 * ice_density / sec_per_year) ! kg s-1

    END DO
    END DO

    ! Write to all the ISMIP output files
    CALL write_to_ISMIP_output_file_field(         foldername, icesheet_code, region%time, region%ice%Hi_a                    , 'lithk'                    )
    CALL write_to_ISMIP_output_file_field(         foldername, icesheet_code, region%time, region%ice%Hs_a                    , 'orog'                     )
    CALL write_to_ISMIP_output_file_field(         foldername, icesheet_code, region%time, region%ice%Hb_a                    , 'topg'                     )
    CALL write_to_ISMIP_output_file_field_notime(  foldername, icesheet_code,              region%ice%GHF_a                   , 'hfgeoubed'                )
    CALL write_to_ISMIP_output_file_field(         foldername, icesheet_code, region%time, region%SMB%SMB_year                , 'acabf'                    )
    CALL write_to_ISMIP_output_file_field(         foldername, icesheet_code, region%time, region%BMB%BMB_sheet               , 'libmassbfgr'              )
    CALL write_to_ISMIP_output_file_field(         foldername, icesheet_code, region%time, region%BMB%BMB_shelf               , 'libmassbffl'              )
    CALL write_to_ISMIP_output_file_field(         foldername, icesheet_code, region%time, region%ice%dHs_dt_a                , 'dlithkdt'                 )
    CALL write_to_ISMIP_output_file_field(         foldername, icesheet_code, region%time, region%ice%u_surf_a                , 'xvelsurf'                 )
    CALL write_to_ISMIP_output_file_field(         foldername, icesheet_code, region%time, region%ice%v_surf_a                , 'yvelsurf'                 )
    CALL write_to_ISMIP_output_file_field(         foldername, icesheet_code, region%time, region%ice%w_surf_a                , 'zvelsurf'                 )
    CALL write_to_ISMIP_output_file_field(         foldername, icesheet_code, region%time, region%ice%u_base_a                , 'xvelbase'                 )
    CALL write_to_ISMIP_output_file_field(         foldername, icesheet_code, region%time, region%ice%v_base_a                , 'yvelbase'                 )
    CALL write_to_ISMIP_output_file_field(         foldername, icesheet_code, region%time, region%ice%w_base_a                , 'zvelbase'                 )
    CALL write_to_ISMIP_output_file_field(         foldername, icesheet_code, region%time, region%ice%u_vav_a                 , 'xvelmean'                 )
    CALL write_to_ISMIP_output_file_field(         foldername, icesheet_code, region%time, region%ice%v_vav_a                 , 'yvelmean'                 )
    CALL write_to_ISMIP_output_file_field(         foldername, icesheet_code, region%time, region%ice%Ti_a( 1   ,:,:)         , 'litemptop'                )
    CALL write_to_ISMIP_output_file_field(         foldername, icesheet_code, region%time, Ti_base_gr                         , 'litempbotgr'              )
    CALL write_to_ISMIP_output_file_field(         foldername, icesheet_code, region%time, Ti_base_fl                         , 'litempbotfl'              )
    CALL write_to_ISMIP_output_file_field(         foldername, icesheet_code, region%time, basal_drag                         , 'strbasemag'               )
    CALL write_to_ISMIP_output_file_field(         foldername, icesheet_code, region%time, calving_flux                       , 'licalvf'                  )
    CALL write_to_ISMIP_output_file_field(         foldername, icesheet_code, region%time, calving_and_front_melt_flux        , 'lifmassbf'                )
    CALL write_to_ISMIP_output_file_field(         foldername, icesheet_code, region%time, land_ice_area_fraction             , 'sftgif'                   )
    CALL write_to_ISMIP_output_file_field(         foldername, icesheet_code, region%time, grounded_ice_sheet_area_fraction   , 'sftgrf'                   )
    CALL write_to_ISMIP_output_file_field(         foldername, icesheet_code, region%time, floating_ice_shelf_area_fraction   , 'sftflf'                   )
    CALL write_to_ISMIP_output_file_scalar(        foldername, icesheet_code, region%time, land_ice_mass                      , 'lim'                      )
    CALL write_to_ISMIP_output_file_scalar(        foldername, icesheet_code, region%time, mass_above_floatation              , 'limnsw'                   )
    CALL write_to_ISMIP_output_file_scalar(        foldername, icesheet_code, region%time, grounded_ice_sheet_area            , 'iareagr'                  )
    CALL write_to_ISMIP_output_file_scalar(        foldername, icesheet_code, region%time, floating_ice_sheet_area            , 'iareafl'                  )
    CALL write_to_ISMIP_output_file_scalar(        foldername, icesheet_code, region%time, total_SMB                          , 'tendacabf'                )
    CALL write_to_ISMIP_output_file_scalar(        foldername, icesheet_code, region%time, total_BMB                          , 'tendlibmassbf'            )
    CALL write_to_ISMIP_output_file_scalar(        foldername, icesheet_code, region%time, total_BMB_shelf                    , 'tendlibmassbffl'          )
    CALL write_to_ISMIP_output_file_scalar(        foldername, icesheet_code, region%time, total_calving_flux                 , 'tendlicalvf'              )
    CALL write_to_ISMIP_output_file_scalar(        foldername, icesheet_code, region%time, total_calving_and_front_melt_flux  , 'tendlifmassbf'            )

    ! Finalise routine path
    CALL finalise_routine( routine_name)

  END SUBROUTINE write_to_ISMIP_output_files
  SUBROUTINE write_to_ISMIP_output_file_scalar( foldername, icesheet_code, time, d, variable_name)
    ! Write a single scalar to the corresponding ISMIP output file

    IMPLICIT NONE

    ! In/output variables:
    REAL(dp),                            INTENT(IN)    :: time
    REAL(dp),                            INTENT(IN)    :: d
    CHARACTER(LEN=*),                    INTENT(IN)    :: foldername, icesheet_code, variable_name

    ! Local variables:
    CHARACTER(LEN=256), PARAMETER                      :: routine_name = 'write_to_ISMIP_output_file_scalar'
    CHARACTER(LEN=256)                                 :: filename
    INTEGER                                            :: ncid
    INTEGER                                            :: id_dim_t
    INTEGER                                            :: id_var_t, id_var
    INTEGER                                            :: nt

    ! Add routine to path
    CALL init_routine( routine_name)

    IF (.NOT. par%master) THEN
      CALL finalise_routine( routine_name)
      RETURN
    END IF

    ! Filename
    filename = TRIM(foldername) // '/' // TRIM( variable_name                 ) // '_' // &
                                          TRIM(                icesheet_code  ) // '_' // &
                                          TRIM( C%ISMIP_output_group_code     ) // '_' // &
                                          TRIM( C%ISMIP_output_model_code     ) // '_' // &
                                          TRIM( C%ISMIP_output_experiment_code) // '.nc'

    ! Open the netcdf file
    CALL open_netcdf_file( filename, ncid)

    ! Inquire for dimension IDs
    CALL inquire_dim( ncid, 'time', nt, id_dim_t)

    ! Inquire for variable IDs
    CALL inquire_single_var( ncid, 'time'       , (/ id_dim_t /), id_var_t)
    CALL inquire_single_var( ncid, variable_name, (/ id_dim_t /), id_var  )

    ! Write time
    CALL handle_error( nf90_put_var( ncid, id_var_t, days_since_ISMIP_basetime( time), start = (/ nt+1 /)))

    ! Write data to the NetCDF file
    CALL handle_error( nf90_put_var( ncid, id_var, d, start = (/ nt+1 /)))

    ! Close the file
    CALL close_netcdf_file( ncid)

    ! Finalise routine path
    CALL finalise_routine( routine_name)

  END SUBROUTINE write_to_ISMIP_output_file_scalar
  SUBROUTINE write_to_ISMIP_output_file_field( foldername, icesheet_code, time, d, variable_name)
    ! Write a single [x,y,t] data field to the corresponding ISMIP output file

    IMPLICIT NONE

    ! In/output variables:
    REAL(dp),                            INTENT(IN)    :: time
    REAL(dp), DIMENSION(:,:  ),          INTENT(IN)    :: d
    CHARACTER(LEN=*),                    INTENT(IN)    :: foldername, icesheet_code, variable_name

    ! Local variables:
    CHARACTER(LEN=256), PARAMETER                      :: routine_name = 'write_to_ISMIP_output_file_field'
    CHARACTER(LEN=256)                                 :: filename
    INTEGER                                            :: ncid
    INTEGER                                            :: id_dim_x, id_dim_y, id_dim_t
    INTEGER                                            :: id_var_t, id_var
    INTEGER                                            :: nx, ny, nt

    ! Add routine to path
    CALL init_routine( routine_name)

    IF (.NOT. par%master) THEN
      CALL finalise_routine( routine_name)
      RETURN
    END IF

    ! Filename
    filename = TRIM(foldername) // '/' // TRIM( variable_name                 ) // '_' // &
                                          TRIM(                icesheet_code  ) // '_' // &
                                          TRIM( C%ISMIP_output_group_code     ) // '_' // &
                                          TRIM( C%ISMIP_output_model_code     ) // '_' // &
                                          TRIM( C%ISMIP_output_experiment_code) // '.nc'

    ! Open the netcdf file
    CALL open_netcdf_file( filename, ncid)

    ! Inquire for dimension IDs
    CALL inquire_dim( ncid, 'x'   , nx, id_dim_x)
    CALL inquire_dim( ncid, 'y'   , ny, id_dim_y)
    CALL inquire_dim( ncid, 'time', nt, id_dim_t)

    ! Inquire for variable IDs
    CALL inquire_single_var( ncid, 'time'       , (/                     id_dim_t /), id_var_t)
    CALL inquire_single_var( ncid, variable_name, (/ id_dim_x, id_dim_y, id_dim_t /), id_var  )

    ! Write time
    CALL handle_error( nf90_put_var( ncid, id_var_t, days_since_ISMIP_basetime( time), start = (/ nt+1 /)))

    ! Write data to the NetCDF file
    CALL write_data_to_file_dp_2D( ncid, nx, ny, id_var, ISMIP_unit_conversion_field( d, variable_name), (/ 1, 1, nt+1 /) )

    ! Close the file
    CALL close_netcdf_file( ncid)

    ! Finalise routine path
    CALL finalise_routine( routine_name)

  END SUBROUTINE write_to_ISMIP_output_file_field
  SUBROUTINE write_to_ISMIP_output_file_field_notime( foldername, icesheet_code, d, variable_name)
    ! Write a single [x,y,t] data field to the corresponding ISMIP output file

    IMPLICIT NONE

    ! In/output variables:
    REAL(dp), DIMENSION(:,:  ),          INTENT(IN)    :: d
    CHARACTER(LEN=*),                    INTENT(IN)    :: foldername, icesheet_code, variable_name

    ! Local variables:
    CHARACTER(LEN=256), PARAMETER                      :: routine_name = 'write_to_ISMIP_output_file_field_notime'
    CHARACTER(LEN=256)                                 :: filename
    INTEGER                                            :: ncid
    INTEGER                                            :: id_dim_x, id_dim_y
    INTEGER                                            :: id_var
    INTEGER                                            :: nx, ny

    ! Add routine to path
    CALL init_routine( routine_name)

    IF (.NOT. par%master) THEN
      CALL finalise_routine( routine_name)
      RETURN
    END IF

    ! Filename
    filename = TRIM(foldername) // '/' // TRIM( variable_name                 ) // '_' // &
                                          TRIM(                icesheet_code  ) // '_' // &
                                          TRIM( C%ISMIP_output_group_code     ) // '_' // &
                                          TRIM( C%ISMIP_output_model_code     ) // '_' // &
                                          TRIM( C%ISMIP_output_experiment_code) // '.nc'

    ! Open the netcdf file
    CALL open_netcdf_file( filename, ncid)

    ! Inquire for dimension IDs
    CALL inquire_dim( ncid, 'x'   , nx, id_dim_x)
    CALL inquire_dim( ncid, 'y'   , ny, id_dim_y)

    ! Inquire for variable IDs
    CALL inquire_single_var( ncid, variable_name, (/ id_dim_x, id_dim_y /), id_var  )

    ! Write data to the NetCDF file
    CALL write_data_to_file_dp_2D( ncid, nx, ny, id_var, ISMIP_unit_conversion_field( d, variable_name), (/ 1, 1 /) )

    ! Close the file
    CALL close_netcdf_file( ncid)

    ! Finalise routine path
    CALL finalise_routine( routine_name)

  END SUBROUTINE write_to_ISMIP_output_file_field_notime
  FUNCTION ISMIP_unit_conversion_field( d, variable_name) RESULT( d_conv)
    ! Convert data fields from IMAU-ICE units to SI units

    USE parameters_module, ONLY: sec_per_year, ice_density

    IMPLICIT NONE

    ! In/output variables:
    REAL(dp), DIMENSION(:,:  ),          INTENT(IN)    :: d
    CHARACTER(LEN=*),                    INTENT(IN)    :: variable_name
    REAL(dp), DIMENSION(SIZE(d,1),SIZE(d,2))           :: d_conv

    IF     (variable_name == 'lithk') THEN
      ! land_ice_thickness
      ! Ice model units: m
      ! SI units: m
      d_conv = d
    ELSEIF (variable_name == 'orog') THEN
      ! surface_altitude
      ! Ice model units: m
      ! SI units: m
      d_conv = d
    ELSEIF (variable_name == 'topg') THEN
      ! bedrock_altitude
      ! Ice model units: m
      ! SI units: m
      d_conv = d
    ELSEIF (variable_name == 'hfgeoubed') THEN
      ! upward_geothermal_heat_flux_at_ground_level
      ! Ice model units: J m-2 yr-1
      ! SI units: J m-2 s-1
      d_conv = d / sec_per_year
    ELSEIF (variable_name == 'acabf') THEN
      ! land_ice_surface_specific_mass_balance_flux
      ! Ice model units: m.i.e./yr
      ! SI units: kg m-2 s-1
      d_conv = d * ice_density / sec_per_year
    ELSEIF (variable_name == 'libmassbfgr') THEN
      ! land_ice_basal_specific_mass_balance_flux
      ! Ice model units: m.i.e./yr
      ! SI units: kg m-2 s-1
      d_conv = d * ice_density / sec_per_year
    ELSEIF (variable_name == 'libmassbffl') THEN
      ! land_ice_basal_specific_mass_balance_flux
      ! Ice model units: m.i.e./yr
      ! SI units: kg m-2 s-1
      d_conv = d * ice_density / sec_per_year
    ELSEIF (variable_name == 'dlithkdt') THEN
      ! tendency_of_land_ice_thickness
      ! Ice model units: m/yr
      ! SI units: m s-1
      d_conv = d / sec_per_year
    ELSEIF (variable_name == 'xvelsurf' .OR. &
            variable_name == 'yvelsurf' .OR. &
            variable_name == 'zvelsurf' .OR. &
            variable_name == 'xvelbase' .OR. &
            variable_name == 'yvelbase' .OR. &
            variable_name == 'zvelbase' .OR. &
            variable_name == 'xvelmean' .OR. &
            variable_name == 'yvelmean') THEN
      ! different ice velocities
      ! Ice model units: m/yr
      ! SI units: m s-1
      d_conv = d / sec_per_year
    ELSEIF (variable_name == 'litemptop') THEN
      ! temperature_at_top_of_ice_sheet_model
      ! Ice model units: K
      ! SI units: K
      d_conv = d
    ELSEIF (variable_name == 'litempbotgr') THEN
      ! temperature_at_base_of_ice_sheet_model
      ! Ice model units: K
      ! SI units: K
      d_conv = d
    ELSEIF (variable_name == 'litempbotfl') THEN
      ! temperature_at_base_of_ice_sheet_model
      ! Ice model units: K
      ! SI units: K
      d_conv = d
    ELSEIF (variable_name == 'strbasemag') THEN
      ! land_ice_basal_drag
      ! Ice model units: Pa
      ! SI units: Pa
      d_conv = d
    ELSEIF (variable_name == 'licalvf' .OR. &
            variable_name == 'lifmassbf') THEN
      ! land_ice_specific_mass_flux_due_to_calving (possibly also front melting)
      ! Ice model units: m/yr
      ! SI units: kg m-2 s-1
      d_conv = d * ice_density / sec_per_year
    ELSEIF (variable_name == 'sftgif' .OR. &
            variable_name == 'sftgrf' .OR. &
            variable_name == 'sftflf') THEN
      ! ice fractions
      ! Ice model units:
      ! SI units:
      d_conv = d
    ELSE
      ! Unknown variable name
      CALL crash('ISMIP_unit_conversion: unknown variable name "' // TRIM( variable_name) // '"!')
    END IF

  END FUNCTION ISMIP_unit_conversion_field
  FUNCTION days_since_ISMIP_basetime( time) RESULT( ndays)
    ! Calculate the number of days since ISMIP basetime
    !
    ! Assume basetime equals t = 0

    USE parameters_module, ONLY: sec_per_year

    IMPLICIT NONE

    ! In/output variables:
    REAL(dp),                            INTENT(IN)    :: time
    REAL(dp)                                           :: ndays

    ndays = time * 360._dp

  END FUNCTION days_since_ISMIP_basetime

  ! ISMIP-style (SMB + aSMB + dSMBdz + ST + aST + dSTdz) forcing
  SUBROUTINE inquire_ISMIP_forcing_SMB_baseline_file( netcdf, nx, ny)
    ! Check if the right dimensions and variables are present in the file.

    ! In/output variables:
    TYPE(type_netcdf_ISMIP_style_forcing), INTENT(INOUT) :: netcdf
    INTEGER,                               INTENT(OUT)   :: nx, ny

    ! Local variables:
    CHARACTER(LEN=256), PARAMETER                 :: routine_name = 'inquire_ISMIP_forcing_SMB_baseline_file'

    ! Add routine to path
    CALL init_routine( routine_name)

    IF (.NOT. par%master) THEN
      CALL finalise_routine( routine_name)
      RETURN
    END IF

    ! Open the netcdf file
    CALL open_netcdf_file( netcdf%filename, netcdf%ncid)

    ! Inquire dimensions id's. Check that all required dimensions exist return their lengths.
    CALL inquire_dim( netcdf%ncid, netcdf%name_dim_x, nx, netcdf%id_dim_x)
    CALL inquire_dim( netcdf%ncid, netcdf%name_dim_y, ny, netcdf%id_dim_y)

    ! Inquire variable id's. Make sure that each variable has the correct dimensions:
<<<<<<< HEAD
    CALL inquire_double_var( netcdf%ncid, netcdf%name_var_x,   (/ netcdf%id_dim_x                  /), netcdf%id_var_x  )
    CALL inquire_double_var( netcdf%ncid, netcdf%name_var_y,   (/                  netcdf%id_dim_y /), netcdf%id_var_y  )
    CALL inquire_double_var( netcdf%ncid, netcdf%name_var_SMB, (/ netcdf%id_dim_x, netcdf%id_dim_y /), netcdf%id_var_SMB)

=======
    CALL inquire_single_or_double_var( netcdf%ncid, netcdf%name_var_x,   (/ netcdf%id_dim_x                  /), netcdf%id_var_x  )
    CALL inquire_single_or_double_var( netcdf%ncid, netcdf%name_var_y,   (/                  netcdf%id_dim_y /), netcdf%id_var_y  )
    CALL inquire_single_or_double_var( netcdf%ncid, netcdf%name_var_SMB, (/ netcdf%id_dim_x, netcdf%id_dim_y /), netcdf%id_var_SMB)
    
>>>>>>> 5e198858
    ! Close the netcdf file
    CALL close_netcdf_file( netcdf%ncid)

    ! Finalise routine path
    CALL finalise_routine( routine_name)

  END SUBROUTINE inquire_ISMIP_forcing_SMB_baseline_file
  SUBROUTINE read_ISMIP_forcing_SMB_baseline_file( netcdf, x, y, SMB)
    ! Read grid and data from the NetCDF file

    ! In/output variables:
    TYPE(type_netcdf_ISMIP_style_forcing), INTENT(INOUT) :: netcdf
    REAL(dp), DIMENSION(:    ),              INTENT(INOUT) :: x, y
    REAL(dp), DIMENSION(:,:  ),              INTENT(INOUT) :: SMB

    ! Local variables:
    CHARACTER(LEN=256), PARAMETER                 :: routine_name = 'read_ISMIP_forcing_SMB_baseline_file'

    ! Add routine to path
    CALL init_routine( routine_name)

    IF (.NOT. par%master) THEN
      CALL finalise_routine( routine_name)
      RETURN
    END IF

    ! Open the netcdf file
    CALL open_netcdf_file( netcdf%filename, netcdf%ncid)

    ! Read the grid data
    CALL handle_error( nf90_get_var( netcdf%ncid, netcdf%id_var_x  , x  , start = (/ 1    /) ))
    CALL handle_error( nf90_get_var( netcdf%ncid, netcdf%id_var_y  , y  , start = (/ 1    /) ))

    ! Read the field data
    CALL handle_error( nf90_get_var( netcdf%ncid, netcdf%id_var_SMB, SMB, start = (/ 1, 1 /) ))

    ! Close the netcdf file
    CALL close_netcdf_file( netcdf%ncid)

    ! Finalise routine path
    CALL finalise_routine( routine_name)

  END SUBROUTINE read_ISMIP_forcing_SMB_baseline_file
  SUBROUTINE inquire_ISMIP_forcing_ST_baseline_file( netcdf, nx, ny)
    ! Check if the right dimensions and variables are present in the file.

    ! In/output variables:
    TYPE(type_netcdf_ISMIP_style_forcing), INTENT(INOUT) :: netcdf
    INTEGER,                               INTENT(OUT)   :: nx, ny

    ! Local variables:
    CHARACTER(LEN=256), PARAMETER                 :: routine_name = 'inquire_ISMIP_forcing_ST_baseline_file'

    ! Add routine to path
    CALL init_routine( routine_name)

    IF (.NOT. par%master) THEN
      CALL finalise_routine( routine_name)
      RETURN
    END IF

    ! Open the netcdf file
    CALL open_netcdf_file( netcdf%filename, netcdf%ncid)

    ! Inquire dimensions id's. Check that all required dimensions exist return their lengths.
    CALL inquire_dim( netcdf%ncid, netcdf%name_dim_x, nx, netcdf%id_dim_x)
    CALL inquire_dim( netcdf%ncid, netcdf%name_dim_y, ny, netcdf%id_dim_y)

    ! Inquire variable id's. Make sure that each variable has the correct dimensions:
<<<<<<< HEAD
    CALL inquire_double_var( netcdf%ncid, netcdf%name_var_x,   (/ netcdf%id_dim_x                  /), netcdf%id_var_x  )
    CALL inquire_double_var( netcdf%ncid, netcdf%name_var_y,   (/                  netcdf%id_dim_y /), netcdf%id_var_y  )
    CALL inquire_double_var( netcdf%ncid, netcdf%name_var_ST,  (/ netcdf%id_dim_x, netcdf%id_dim_y /), netcdf%id_var_ST)

=======
    CALL inquire_single_or_double_var( netcdf%ncid, netcdf%name_var_x,   (/ netcdf%id_dim_x                  /), netcdf%id_var_x  )
    CALL inquire_single_or_double_var( netcdf%ncid, netcdf%name_var_y,   (/                  netcdf%id_dim_y /), netcdf%id_var_y  )
    CALL inquire_single_or_double_var( netcdf%ncid, netcdf%name_var_ST,  (/ netcdf%id_dim_x, netcdf%id_dim_y /), netcdf%id_var_ST)
    
>>>>>>> 5e198858
    ! Close the netcdf file
    CALL close_netcdf_file( netcdf%ncid)

    ! Finalise routine path
    CALL finalise_routine( routine_name)

  END SUBROUTINE inquire_ISMIP_forcing_ST_baseline_file
  SUBROUTINE read_ISMIP_forcing_ST_baseline_file( netcdf, x, y, ST)
    ! Read grid and data from the NetCDF file

    ! In/output variables:
    TYPE(type_netcdf_ISMIP_style_forcing), INTENT(INOUT) :: netcdf
    REAL(dp), DIMENSION(:    ),            INTENT(INOUT) :: x, y
    REAL(dp), DIMENSION(:,:  ),            INTENT(INOUT) :: ST

    ! Local variables:
    CHARACTER(LEN=256), PARAMETER                 :: routine_name = 'read_ISMIP_forcing_ST_baseline_file'

    ! Add routine to path
    CALL init_routine( routine_name)

    IF (.NOT. par%master) THEN
      CALL finalise_routine( routine_name)
      RETURN
    END IF

    ! Open the netcdf file
    CALL open_netcdf_file( netcdf%filename, netcdf%ncid)

    ! Read the grid data
    CALL handle_error( nf90_get_var( netcdf%ncid, netcdf%id_var_x  , x  , start = (/ 1    /) ))
    CALL handle_error( nf90_get_var( netcdf%ncid, netcdf%id_var_y  , y  , start = (/ 1    /) ))

    ! Read the field data
    CALL handle_error( nf90_get_var( netcdf%ncid, netcdf%id_var_ST , ST , start = (/ 1, 1 /) ))

    ! Close the netcdf file
    CALL close_netcdf_file( netcdf%ncid)

    ! Finalise routine path
    CALL finalise_routine( routine_name)

  END SUBROUTINE read_ISMIP_forcing_ST_baseline_file
  SUBROUTINE inquire_ISMIP_forcing_aSMB_file( netcdf, nx, ny)
    ! Check if the right dimensions and variables are present in the file.

    ! In/output variables:
    TYPE(type_netcdf_ISMIP_style_forcing), INTENT(INOUT) :: netcdf
    INTEGER,                               INTENT(OUT)   :: nx, ny

    ! Local variables:
    CHARACTER(LEN=256), PARAMETER                 :: routine_name = 'inquire_ISMIP_forcing_aSMB_file'
    INTEGER                                       :: nt

    ! Add routine to path
    CALL init_routine( routine_name)

    IF (.NOT. par%master) THEN
      CALL finalise_routine( routine_name)
      RETURN
    END IF

    ! Open the netcdf file
    CALL open_netcdf_file( netcdf%filename, netcdf%ncid)

    ! Inquire dimensions id's. Check that all required dimensions exist return their lengths.
    CALL inquire_dim( netcdf%ncid, netcdf%name_dim_x   , nx, netcdf%id_dim_x   )
    CALL inquire_dim( netcdf%ncid, netcdf%name_dim_y   , ny, netcdf%id_dim_y   )
    CALL inquire_dim( netcdf%ncid, netcdf%name_dim_time, nt, netcdf%id_dim_time)

    ! Inquire variable id's. Make sure that each variable has the correct dimensions:
<<<<<<< HEAD
    CALL inquire_single_var( netcdf%ncid, netcdf%name_var_x,    (/ netcdf%id_dim_x                                      /), netcdf%id_var_x   )
    CALL inquire_single_var( netcdf%ncid, netcdf%name_var_y,    (/                  netcdf%id_dim_y                     /), netcdf%id_var_y   )
    CALL inquire_double_var( netcdf%ncid, netcdf%name_var_aSMB, (/ netcdf%id_dim_x, netcdf%id_dim_y, netcdf%id_dim_time /), netcdf%id_var_aSMB)

=======
    CALL inquire_single_or_double_var( netcdf%ncid, netcdf%name_var_x,    (/ netcdf%id_dim_x                                      /), netcdf%id_var_x   )
    CALL inquire_single_or_double_var( netcdf%ncid, netcdf%name_var_y,    (/                  netcdf%id_dim_y                     /), netcdf%id_var_y   )
    CALL inquire_single_or_double_var( netcdf%ncid, netcdf%name_var_aSMB, (/ netcdf%id_dim_x, netcdf%id_dim_y, netcdf%id_dim_time /), netcdf%id_var_aSMB)
    
>>>>>>> 5e198858
    ! Close the netcdf file
    CALL close_netcdf_file( netcdf%ncid)

    ! Finalise routine path
    CALL finalise_routine( routine_name)

  END SUBROUTINE inquire_ISMIP_forcing_aSMB_file
  SUBROUTINE read_ISMIP_forcing_aSMB_file( netcdf, x, y, aSMB)
    ! Read grid and data from the NetCDF file

    ! In/output variables:
    TYPE(type_netcdf_ISMIP_style_forcing), INTENT(INOUT) :: netcdf
    REAL(dp), DIMENSION(:    ),            INTENT(INOUT) :: x, y
    REAL(dp), DIMENSION(:,:  ),            INTENT(INOUT) :: aSMB

    ! Local variables:
    CHARACTER(LEN=256), PARAMETER                 :: routine_name = 'read_ISMIP_forcing_aSMB_file'

    ! Add routine to path
    CALL init_routine( routine_name)

    IF (.NOT. par%master) THEN
      CALL finalise_routine( routine_name)
      RETURN
    END IF

    ! Open the netcdf file
    CALL open_netcdf_file( netcdf%filename, netcdf%ncid)

    ! Read the grid data
    CALL handle_error( nf90_get_var( netcdf%ncid, netcdf%id_var_x   , x   , start = (/ 1       /) ))
    CALL handle_error( nf90_get_var( netcdf%ncid, netcdf%id_var_y   , y   , start = (/ 1       /) ))

    ! Read the field data
    CALL handle_error( nf90_get_var( netcdf%ncid, netcdf%id_var_aSMB, aSMB, start = (/ 1, 1, 1 /) ))

    ! Close the netcdf file
    CALL close_netcdf_file( netcdf%ncid)

    ! Finalise routine path
    CALL finalise_routine( routine_name)

  END SUBROUTINE read_ISMIP_forcing_aSMB_file
  SUBROUTINE inquire_ISMIP_forcing_dSMBdz_file( netcdf, nx, ny)
    ! Check if the right dimensions and variables are present in the file.

    ! In/output variables:
    TYPE(type_netcdf_ISMIP_style_forcing), INTENT(INOUT) :: netcdf
    INTEGER,                               INTENT(OUT)   :: nx, ny

    ! Local variables:
    CHARACTER(LEN=256), PARAMETER                 :: routine_name = 'inquire_ISMIP_forcing_dSMBdz_file'
    INTEGER                                       :: nt

    ! Add routine to path
    CALL init_routine( routine_name)

    IF (.NOT. par%master) THEN
      CALL finalise_routine( routine_name)
      RETURN
    END IF

    ! Open the netcdf file
    CALL open_netcdf_file( netcdf%filename, netcdf%ncid)

    ! Inquire dimensions id's. Check that all required dimensions exist return their lengths.
    CALL inquire_dim( netcdf%ncid, netcdf%name_dim_x   , nx, netcdf%id_dim_x   )
    CALL inquire_dim( netcdf%ncid, netcdf%name_dim_y   , ny, netcdf%id_dim_y   )
    CALL inquire_dim( netcdf%ncid, netcdf%name_dim_time, nt, netcdf%id_dim_time)

    ! Inquire variable id's. Make sure that each variable has the correct dimensions:
<<<<<<< HEAD
    CALL inquire_single_var( netcdf%ncid, netcdf%name_var_x,      (/ netcdf%id_dim_x                                      /), netcdf%id_var_x     )
    CALL inquire_single_var( netcdf%ncid, netcdf%name_var_y,      (/                  netcdf%id_dim_y                     /), netcdf%id_var_y     )
    CALL inquire_double_var( netcdf%ncid, netcdf%name_var_dSMBdz, (/ netcdf%id_dim_x, netcdf%id_dim_y, netcdf%id_dim_time /), netcdf%id_var_dSMBdz)

=======
    CALL inquire_single_or_double_var( netcdf%ncid, netcdf%name_var_x,      (/ netcdf%id_dim_x                                      /), netcdf%id_var_x     )
    CALL inquire_single_or_double_var( netcdf%ncid, netcdf%name_var_y,      (/                  netcdf%id_dim_y                     /), netcdf%id_var_y     )
    CALL inquire_single_or_double_var( netcdf%ncid, netcdf%name_var_dSMBdz, (/ netcdf%id_dim_x, netcdf%id_dim_y, netcdf%id_dim_time /), netcdf%id_var_dSMBdz)
    
>>>>>>> 5e198858
    ! Close the netcdf file
    CALL close_netcdf_file( netcdf%ncid)

    ! Finalise routine path
    CALL finalise_routine( routine_name)

  END SUBROUTINE inquire_ISMIP_forcing_dSMBdz_file
  SUBROUTINE read_ISMIP_forcing_dSMBdz_file( netcdf, x, y, dSMBdz)
    ! Read grid and data from the NetCDF file

    ! In/output variables:
    TYPE(type_netcdf_ISMIP_style_forcing), INTENT(INOUT) :: netcdf
    REAL(dp), DIMENSION(:    ),            INTENT(INOUT) :: x, y
    REAL(dp), DIMENSION(:,:  ),            INTENT(INOUT) :: dSMBdz

    ! Local variables:
    CHARACTER(LEN=256), PARAMETER                 :: routine_name = 'read_ISMIP_forcing_dSMBdz_file'

    ! Add routine to path
    CALL init_routine( routine_name)

    IF (.NOT. par%master) THEN
      CALL finalise_routine( routine_name)
      RETURN
    END IF

    ! Open the netcdf file
    CALL open_netcdf_file( netcdf%filename, netcdf%ncid)

    ! Read the grid data
    CALL handle_error( nf90_get_var( netcdf%ncid, netcdf%id_var_x   , x   , start = (/ 1       /) ))
    CALL handle_error( nf90_get_var( netcdf%ncid, netcdf%id_var_y   , y   , start = (/ 1       /) ))

    ! Read the field data
    CALL handle_error( nf90_get_var( netcdf%ncid, netcdf%id_var_dSMBdz, dSMBdz, start = (/ 1, 1, 1 /) ))

    ! Close the netcdf file
    CALL close_netcdf_file( netcdf%ncid)

    ! Finalise routine path
    CALL finalise_routine( routine_name)

  END SUBROUTINE read_ISMIP_forcing_dSMBdz_file
  SUBROUTINE inquire_ISMIP_forcing_aST_file( netcdf, nx, ny)
    ! Check if the right dimensions and variables are present in the file.

    ! In/output variables:
    TYPE(type_netcdf_ISMIP_style_forcing), INTENT(INOUT) :: netcdf
    INTEGER,                               INTENT(OUT)   :: nx, ny

    ! Local variables:
    CHARACTER(LEN=256), PARAMETER                 :: routine_name = 'inquire_ISMIP_forcing_aST_file'
    INTEGER                                       :: nt

    ! Add routine to path
    CALL init_routine( routine_name)

    IF (.NOT. par%master) THEN
      CALL finalise_routine( routine_name)
      RETURN
    END IF

    ! Open the netcdf file
    CALL open_netcdf_file( netcdf%filename, netcdf%ncid)

    ! Inquire dimensions id's. Check that all required dimensions exist return their lengths.
    CALL inquire_dim( netcdf%ncid, netcdf%name_dim_x   , nx, netcdf%id_dim_x   )
    CALL inquire_dim( netcdf%ncid, netcdf%name_dim_y   , ny, netcdf%id_dim_y   )
    CALL inquire_dim( netcdf%ncid, netcdf%name_dim_time, nt, netcdf%id_dim_time)

    ! Inquire variable id's. Make sure that each variable has the correct dimensions:
<<<<<<< HEAD
    CALL inquire_single_var( netcdf%ncid, netcdf%name_var_x,    (/ netcdf%id_dim_x                                      /), netcdf%id_var_x   )
    CALL inquire_single_var( netcdf%ncid, netcdf%name_var_y,    (/                  netcdf%id_dim_y                     /), netcdf%id_var_y   )
    CALL inquire_double_var( netcdf%ncid, netcdf%name_var_aST,  (/ netcdf%id_dim_x, netcdf%id_dim_y, netcdf%id_dim_time /), netcdf%id_var_aST )

=======
    CALL inquire_single_or_double_var( netcdf%ncid, netcdf%name_var_x,    (/ netcdf%id_dim_x                                      /), netcdf%id_var_x   )
    CALL inquire_single_or_double_var( netcdf%ncid, netcdf%name_var_y,    (/                  netcdf%id_dim_y                     /), netcdf%id_var_y   )
    CALL inquire_single_or_double_var( netcdf%ncid, netcdf%name_var_aST,  (/ netcdf%id_dim_x, netcdf%id_dim_y, netcdf%id_dim_time /), netcdf%id_var_aST )
    
>>>>>>> 5e198858
    ! Close the netcdf file
    CALL close_netcdf_file( netcdf%ncid)

    ! Finalise routine path
    CALL finalise_routine( routine_name)

  END SUBROUTINE inquire_ISMIP_forcing_aST_file
  SUBROUTINE read_ISMIP_forcing_aST_file( netcdf, x, y, aST)
    ! Read grid and data from the NetCDF file

    ! In/output variables:
    TYPE(type_netcdf_ISMIP_style_forcing), INTENT(INOUT) :: netcdf
    REAL(dp), DIMENSION(:    ),            INTENT(INOUT) :: x, y
    REAL(dp), DIMENSION(:,:  ),            INTENT(INOUT) :: aST

    ! Local variables:
    CHARACTER(LEN=256), PARAMETER                 :: routine_name = 'read_ISMIP_forcing_aST_file'

    ! Add routine to path
    CALL init_routine( routine_name)

    IF (.NOT. par%master) THEN
      CALL finalise_routine( routine_name)
      RETURN
    END IF

    ! Open the netcdf file
    CALL open_netcdf_file( netcdf%filename, netcdf%ncid)

    ! Read the grid data
    CALL handle_error( nf90_get_var( netcdf%ncid, netcdf%id_var_x   , x   , start = (/ 1       /) ))
    CALL handle_error( nf90_get_var( netcdf%ncid, netcdf%id_var_y   , y   , start = (/ 1       /) ))

    ! Read the field data
    CALL handle_error( nf90_get_var( netcdf%ncid, netcdf%id_var_aST, aST, start = (/ 1, 1, 1 /) ))

    ! Close the netcdf file
    CALL close_netcdf_file( netcdf%ncid)

    ! Finalise routine path
    CALL finalise_routine( routine_name)

  END SUBROUTINE read_ISMIP_forcing_aST_file
  SUBROUTINE inquire_ISMIP_forcing_dSTdz_file( netcdf, nx, ny)
    ! Check if the right dimensions and variables are present in the file.

    ! In/output variables:
    TYPE(type_netcdf_ISMIP_style_forcing), INTENT(INOUT) :: netcdf
    INTEGER,                               INTENT(OUT)   :: nx, ny

    ! Local variables:
    CHARACTER(LEN=256), PARAMETER                 :: routine_name = 'inquire_ISMIP_forcing_dSTdz_file'
    INTEGER                                       :: nt

    ! Add routine to path
    CALL init_routine( routine_name)

    IF (.NOT. par%master) THEN
      CALL finalise_routine( routine_name)
      RETURN
    END IF

    ! Open the netcdf file
    CALL open_netcdf_file( netcdf%filename, netcdf%ncid)

    ! Inquire dimensions id's. Check that all required dimensions exist return their lengths.
    CALL inquire_dim( netcdf%ncid, netcdf%name_dim_x   , nx, netcdf%id_dim_x   )
    CALL inquire_dim( netcdf%ncid, netcdf%name_dim_y   , ny, netcdf%id_dim_y   )
    CALL inquire_dim( netcdf%ncid, netcdf%name_dim_time, nt, netcdf%id_dim_time)

    ! Inquire variable id's. Make sure that each variable has the correct dimensions:
<<<<<<< HEAD
    CALL inquire_single_var( netcdf%ncid, netcdf%name_var_x,     (/ netcdf%id_dim_x                                      /), netcdf%id_var_x    )
    CALL inquire_single_var( netcdf%ncid, netcdf%name_var_y,     (/                  netcdf%id_dim_y                     /), netcdf%id_var_y    )
    CALL inquire_double_var( netcdf%ncid, netcdf%name_var_dSTdz, (/ netcdf%id_dim_x, netcdf%id_dim_y, netcdf%id_dim_time /), netcdf%id_var_dSTdz)

=======
    CALL inquire_single_or_double_var( netcdf%ncid, netcdf%name_var_x,     (/ netcdf%id_dim_x                                      /), netcdf%id_var_x    )
    CALL inquire_single_or_double_var( netcdf%ncid, netcdf%name_var_y,     (/                  netcdf%id_dim_y                     /), netcdf%id_var_y    )
    CALL inquire_single_or_double_var( netcdf%ncid, netcdf%name_var_dSTdz, (/ netcdf%id_dim_x, netcdf%id_dim_y, netcdf%id_dim_time /), netcdf%id_var_dSTdz)
    
>>>>>>> 5e198858
    ! Close the netcdf file
    CALL close_netcdf_file( netcdf%ncid)

    ! Finalise routine path
    CALL finalise_routine( routine_name)

  END SUBROUTINE inquire_ISMIP_forcing_dSTdz_file
  SUBROUTINE read_ISMIP_forcing_dSTdz_file( netcdf, x, y, dSTdz)
    ! Read grid and data from the NetCDF file

    ! In/output variables:
    TYPE(type_netcdf_ISMIP_style_forcing), INTENT(INOUT) :: netcdf
    REAL(dp), DIMENSION(:    ),            INTENT(INOUT) :: x, y
    REAL(dp), DIMENSION(:,:  ),            INTENT(INOUT) :: dSTdz

    ! Local variables:
    CHARACTER(LEN=256), PARAMETER                 :: routine_name = 'read_ISMIP_forcing_dSTdz_file'

    ! Add routine to path
    CALL init_routine( routine_name)

    IF (.NOT. par%master) THEN
      CALL finalise_routine( routine_name)
      RETURN
    END IF

    ! Open the netcdf file
    CALL open_netcdf_file( netcdf%filename, netcdf%ncid)

    ! Read the grid data
    CALL handle_error( nf90_get_var( netcdf%ncid, netcdf%id_var_x   , x   , start = (/ 1       /) ))
    CALL handle_error( nf90_get_var( netcdf%ncid, netcdf%id_var_y   , y   , start = (/ 1       /) ))

    ! Read the field data
    CALL handle_error( nf90_get_var( netcdf%ncid, netcdf%id_var_dSTdz, dSTdz, start = (/ 1, 1, 1 /) ))

    ! Close the netcdf file
    CALL close_netcdf_file( netcdf%ncid)

    ! Finalise routine path
    CALL finalise_routine( routine_name)

  END SUBROUTINE read_ISMIP_forcing_dSTdz_file
<<<<<<< HEAD

=======
  
  ! Prescribed retreat mask
  SUBROUTINE inquire_prescribed_retreat_mask_file( netcdf, nx, ny)
    ! Check if the right dimensions and variables are present in the file.

    ! In/output variables:
    TYPE(type_netcdf_prescribed_retreat_mask), INTENT(INOUT) :: netcdf
    INTEGER,                                   INTENT(OUT)   :: nx, ny 
    
    ! Local variables:
    CHARACTER(LEN=256), PARAMETER                 :: routine_name = 'inquire_prescribed_retreat_mask_file'
    INTEGER                                       :: nt
    
    ! Add routine to path
    CALL init_routine( routine_name)
    
    IF (.NOT. par%master) THEN
      CALL finalise_routine( routine_name)
      RETURN
    END IF
        
    ! Open the netcdf file
    netcdf%filename = TRIM( C%prescribed_retreat_mask_filename)
    CALL open_netcdf_file( netcdf%filename, netcdf%ncid)
    
    ! Inquire dimensions id's. Check that all required dimensions exist return their lengths.
    CALL inquire_dim( netcdf%ncid, netcdf%name_dim_x   , nx, netcdf%id_dim_x   )
    CALL inquire_dim( netcdf%ncid, netcdf%name_dim_y   , ny, netcdf%id_dim_y   )
    CALL inquire_dim( netcdf%ncid, netcdf%name_dim_time, nt, netcdf%id_dim_time)
    
    ! Inquire variable id's. Make sure that each variable has the correct dimensions:
    CALL inquire_single_or_double_var( netcdf%ncid, netcdf%name_var_x           , (/ netcdf%id_dim_x                                      /), netcdf%id_var_x           )
    CALL inquire_single_or_double_var( netcdf%ncid, netcdf%name_var_y           , (/                  netcdf%id_dim_y                     /), netcdf%id_var_y           )
    CALL inquire_int_var(              netcdf%ncid, netcdf%name_var_time        , (/                                   netcdf%id_dim_time /), netcdf%id_var_time        )
    CALL inquire_single_or_double_var( netcdf%ncid, netcdf%name_var_ice_fraction, (/ netcdf%id_dim_x, netcdf%id_dim_y, netcdf%id_dim_time /), netcdf%id_var_ice_fraction)
    
    ! Close the netcdf file
    CALL close_netcdf_file( netcdf%ncid)
    
    ! Finalise routine path
    CALL finalise_routine( routine_name)
    
  END SUBROUTINE inquire_prescribed_retreat_mask_file
  SUBROUTINE read_prescribed_retreat_mask_file( netcdf, x, y, time, ice_fraction_retreat_mask_raw0, ice_fraction_retreat_mask_raw1, &
    ice_fraction_retreat_mask_t0, ice_fraction_retreat_mask_t1)
    ! Read the two timeframes enveloping the model time from the file

    ! In/output variables:
    TYPE(type_netcdf_prescribed_retreat_mask), INTENT(INOUT) :: netcdf
    REAL(dp), DIMENSION(:    ),                INTENT(OUT)   :: x, y
    REAL(dp),                                  INTENT(IN)    :: time
    REAL(dp), DIMENSION(:,:  ),                INTENT(OUT)   :: ice_fraction_retreat_mask_raw0
    REAL(dp), DIMENSION(:,:  ),                INTENT(OUT)   :: ice_fraction_retreat_mask_raw1
    REAL(dp),                                  INTENT(OUT)   :: ice_fraction_retreat_mask_t0
    REAL(dp),                                  INTENT(OUT)   :: ice_fraction_retreat_mask_t1
    
    ! Local variables:
    CHARACTER(LEN=256), PARAMETER                 :: routine_name = 'read_prescribed_retreat_mask_file'
    INTEGER                                       :: nx, ny
    INTEGER                                       :: ntimes_in_file
    INTEGER , DIMENSION(:    ), ALLOCATABLE       ::  times_in_file_int
    REAL(dp), DIMENSION(:    ), ALLOCATABLE       ::  times_in_file_dp
    INTEGER                                       :: ti0, ti1
    REAL(dp), DIMENSION(:,:,:), ALLOCATABLE       :: retreat_mask_timeframe_with_time_dimension
    
    ! Add routine to path
    CALL init_routine( routine_name)
    
    IF (.NOT. par%master) THEN
      CALL finalise_routine( routine_name)
      RETURN
    END IF
        
    ! Open the netcdf file
    netcdf%filename = TRIM( C%prescribed_retreat_mask_filename)
    CALL open_netcdf_file( netcdf%filename, netcdf%ncid)
    
    ! Read the grid data
    CALL handle_error( nf90_get_var( netcdf%ncid, netcdf%id_var_x, x, start = (/ 1 /) ))
    CALL handle_error( nf90_get_var( netcdf%ncid, netcdf%id_var_y, y, start = (/ 1 /) ))
    
    ! Read time from file
    CALL inquire_dim( netcdf%ncid, netcdf%name_dim_x   , nx            , netcdf%id_dim_x   )
    CALL inquire_dim( netcdf%ncid, netcdf%name_dim_y   , ny            , netcdf%id_dim_y   )
    CALL inquire_dim( netcdf%ncid, netcdf%name_dim_time, ntimes_in_file, netcdf%id_dim_time)
    ALLOCATE( times_in_file_int( ntimes_in_file))
    ALLOCATE( times_in_file_dp(  ntimes_in_file))
    CALL handle_error( nf90_get_var( netcdf%ncid, netcdf%id_var_time, times_in_file_int, start = (/ 1 /) ))
    times_in_file_dp = REAL( times_in_file_int, dp)
    
    ! Determine which timeframes to read
    ti0 = 1
    DO WHILE (times_in_file_dp( ti0) <= time .AND. ti0 < ntimes_in_file-1)
      ti0 = ti0 + 1
    END DO
    ti1 = ti0 + 1
    
    ice_fraction_retreat_mask_t0 = times_in_file_dp( ti0)
    ice_fraction_retreat_mask_t1 = times_in_file_dp( ti1)
    
    DEALLOCATE( times_in_file_int)
    DEALLOCATE( times_in_file_dp )
    
    ! Read timeframes
    ALLOCATE( retreat_mask_timeframe_with_time_dimension( nx, ny, 1))
    CALL handle_error( nf90_get_var( netcdf%ncid, netcdf%id_var_ice_fraction, retreat_mask_timeframe_with_time_dimension, start = (/ 1, 1, ti0 /), count = (/ nx, ny, 1 /) ))
    ice_fraction_retreat_mask_raw0 = retreat_mask_timeframe_with_time_dimension( :,:,1)
    CALL handle_error( nf90_get_var( netcdf%ncid, netcdf%id_var_ice_fraction, retreat_mask_timeframe_with_time_dimension, start = (/ 1, 1, ti1 /), count = (/ nx, ny, 1 /) ))
    ice_fraction_retreat_mask_raw1 = retreat_mask_timeframe_with_time_dimension( :,:,1)
    DEALLOCATE( retreat_mask_timeframe_with_time_dimension)
    
    ! Close the netcdf file
    CALL close_netcdf_file( netcdf%ncid)
    
    ! Finalise routine path
    CALL finalise_routine( routine_name)
    
  END SUBROUTINE read_prescribed_retreat_mask_file
  
>>>>>>> 5e198858
! Some general useful stuff
! =========================

  ! "Flip" data fields from internal [x,y] = [j,i] to output [x,y] = [i,j] and write them to output
  SUBROUTINE write_data_to_file_int_2D( ncid, nx, ny,     var_id, d, start_vec)
    ! Take a 2D data fields, flip it back from [z,y,x] to [x,y,z], and write it to an output NetCDF file

    IMPLICIT NONE

    ! Input variables:
    INTEGER,                    INTENT(IN)    :: ncid, var_id
    INTEGER,  DIMENSION(:    ), OPTIONAL, INTENT(IN)    :: start_vec
    INTEGER,  DIMENSION(ny,nx), INTENT(IN)    :: d
    INTEGER,                    INTENT(IN)    :: nx, ny

    ! Local variables:
    CHARACTER(LEN=256), PARAMETER                 :: routine_name = 'write_data_to_file_int_2D'
    INTEGER                                   :: i,j
    REAL(dp), DIMENSION(nx,ny)                :: d_flip

    ! Add routine to path
    CALL init_routine( routine_name)

    DO i = 1, nx
    DO j = 1, ny
      d_flip( i,j) = d( j,i)
    END DO
    END DO

    CALL handle_error( nf90_put_var( ncid, var_id, d_flip, start=start_vec))

    ! Finalise routine path
    CALL finalise_routine( routine_name)

  END SUBROUTINE write_data_to_file_int_2D
  SUBROUTINE write_data_to_file_dp_2D(  ncid, nx, ny,     var_id, d, start_vec)
    ! Take a 2D data fields, flip it back from [z,y,x] to [x,y,z], and write it to an output NetCDF file

    IMPLICIT NONE

    ! Input variables:
    INTEGER,                    INTENT(IN)    :: ncid, var_id
    INTEGER,  DIMENSION(:    ), OPTIONAL, INTENT(IN)    :: start_vec
    REAL(dp), DIMENSION(ny,nx), INTENT(IN)    :: d
    INTEGER,                    INTENT(IN)    :: nx, ny

    ! Local variables:
    CHARACTER(LEN=256), PARAMETER                 :: routine_name = 'write_data_to_file_dp_2D'
    INTEGER                                   :: i,j
    REAL(dp), DIMENSION(nx,ny)                :: d_flip

    ! Add routine to path
    CALL init_routine( routine_name)

    DO i = 1, nx
    DO j = 1, ny
      d_flip( i,j) = d( j,i)
    END DO
    END DO

    CALL handle_error( nf90_put_var( ncid, var_id, d_flip, start=start_vec))

    ! Finalise routine path
    CALL finalise_routine( routine_name)

  END SUBROUTINE write_data_to_file_dp_2D
  SUBROUTINE write_data_to_file_dp_3D(  ncid, nx, ny, nz, var_id, d, start_vec)
    ! Take a 2D data fields, flip it back from [z,y,x] to [x,y,z], and write it to an output NetCDF file

    IMPLICIT NONE

    ! Input variables:
    INTEGER,                       INTENT(IN)    :: ncid, var_id
    INTEGER,  DIMENSION(:       ), INTENT(IN)    :: start_vec
    REAL(dp), DIMENSION(nz,ny,nx), INTENT(IN)    :: d
    INTEGER,                       INTENT(IN)    :: nx, ny, nz

    ! Local variables:
    CHARACTER(LEN=256), PARAMETER                 :: routine_name = 'write_data_to_file_dp_3D'
    INTEGER                                      :: i,j,k
    REAL(dp), DIMENSION(nx,ny,nz)                :: d_flip

    ! Add routine to path
    CALL init_routine( routine_name)

    DO i = 1, nx
    DO j = 1, ny
    DO k = 1, nz
      d_flip( i,j,k) = d( k,j,i)
    END DO
    END DO
    END DO

    CALL handle_error( nf90_put_var( ncid, var_id, d_flip, start=start_vec))

    ! Finalise routine path
    CALL finalise_routine( routine_name)

  END SUBROUTINE write_data_to_file_dp_3D

  ! Basic NetCDF wrapper functions
  SUBROUTINE open_netcdf_file( filename, ncid)
    IMPLICIT NONE

    CHARACTER(LEN=*), INTENT(IN)  :: filename
    INTEGER,          INTENT(OUT) :: ncid

    ! Open netCDF file:
    CALL handle_error(nf90_open(filename, IOR(nf90_write,nf90_share), ncid))

  END SUBROUTINE open_netcdf_file
  SUBROUTINE close_netcdf_file( ncid)
    IMPLICIT NONE

    INTEGER, INTENT(INOUT) :: ncid

    ! Close netCDF file:
    CALL handle_error(nf90_close(ncid))

  END SUBROUTINE close_netcdf_file
  SUBROUTINE create_dim( ncid, dim_name, length, id_dim)
    ! Subroutine for creating netCDF dimensions more convenient:
    IMPLICIT NONE

    ! Input variables:
    INTEGER,                    INTENT(IN) :: ncid
    CHARACTER(LEN=*),           INTENT(IN) :: dim_name
    INTEGER,                    INTENT(IN) :: length

    ! Output variables:
    INTEGER, INTENT(OUT)               :: id_dim

    CALL handle_error(nf90_def_dim(ncid,dim_name,length,id_dim))

  END SUBROUTINE create_dim
  SUBROUTINE create_int_var(    ncid, var_name, id_dims, id_var, long_name, units, missing_value)
    ! Subroutine for creating netCDF variables of type nf90_int more convenient:

    ! Input variables:
    INTEGER,                      INTENT(IN)  :: ncid
    CHARACTER(LEN=*),             INTENT(IN)  :: var_name
    INTEGER, DIMENSION(:),        INTENT(IN)  :: id_dims
    CHARACTER(LEN=*),   OPTIONAL, INTENT(IN)  :: long_name
    CHARACTER(LEN=*),   OPTIONAL, INTENT(IN)  :: units
    REAL(dp),           OPTIONAL, INTENT(IN)  :: missing_value

    ! Output variables:
    INTEGER,                      INTENT(OUT) :: id_var

    CALL handle_error(nf90_def_var(ncid,var_name,nf90_int,id_dims,id_var))
    IF(PRESENT(long_name))     CALL handle_error(nf90_put_att(ncid,id_var,'long_name',long_name))
    IF(PRESENT(units))         CALL handle_error(nf90_put_att(ncid,id_var,'units',units))
    IF(PRESENT(missing_value)) CALL handle_error(nf90_put_att(ncid,id_var,'missing_value',missing_value))

  END SUBROUTINE create_int_var
  SUBROUTINE create_single_var( ncid, var_name, id_dims, id_var, long_name, units, missing_value)
    ! Subroutine for creating netCDF variables of type nf90_FLOAT more convenient:

    ! Input variables:
    INTEGER,                      INTENT(IN)  :: ncid
    CHARACTER(LEN=*),             INTENT(IN)  :: var_name
    INTEGER, DIMENSION(:),        INTENT(IN)  :: id_dims
    CHARACTER(LEN=*),   OPTIONAL, INTENT(IN)  :: long_name
    CHARACTER(LEN=*),   OPTIONAL, INTENT(IN)  :: units
    REAL(dp),           OPTIONAL, INTENT(IN)  :: missing_value

    ! Output variables:
    INTEGER,                      INTENT(OUT) :: id_var

    CALL handle_error( nf90_def_var( ncid, var_name, nf90_float, id_dims, id_var))
    IF(PRESENT(long_name))     CALL handle_error( nf90_put_att( ncid, id_var ,'long_name'    ,long_name    ))
    IF(PRESENT(units))         CALL handle_error( nf90_put_att( ncid, id_var, 'units'        ,units        ))
    IF(PRESENT(missing_value)) CALL handle_error( nf90_put_att( ncid, id_var, 'missing_value',missing_value))

  END SUBROUTINE create_single_var
  SUBROUTINE create_double_var( ncid, var_name, id_dims, id_var, long_name, units, missing_value)
    ! Subroutine for creating netCDF variables of type nf90_DOUBLE more convenient:

    ! Input variables:
    INTEGER,                      INTENT(IN)  :: ncid
    CHARACTER(LEN=*),             INTENT(IN)  :: var_name
    INTEGER, DIMENSION(:),        INTENT(IN)  :: id_dims
    CHARACTER(LEN=*),   OPTIONAL, INTENT(IN)  :: long_name
    CHARACTER(LEN=*),   OPTIONAL, INTENT(IN)  :: units
    REAL(dp),           OPTIONAL, INTENT(IN)  :: missing_value

    ! Output variables:
    INTEGER,                      INTENT(OUT) :: id_var

    CALL handle_error(nf90_def_var(ncid,var_name,nf90_double,id_dims,id_var))
    IF(PRESENT(long_name))     CALL handle_error(nf90_put_att(ncid,id_var,'long_name',long_name))
    IF(PRESENT(units))         CALL handle_error(nf90_put_att(ncid,id_var,'units',units))
    IF(PRESENT(missing_value)) CALL handle_error(nf90_put_att(ncid,id_var,'missing_value',missing_value))

  END SUBROUTINE create_double_var
  SUBROUTINE inquire_dim( ncid, dim_name, dim_length, id_dim)
    ! Inquire the id of a dimension and return its length.
    IMPLICIT NONE

    ! Input variables:
    INTEGER,                    INTENT(IN)  :: ncid
    CHARACTER(LEN=*),           INTENT(IN)  :: dim_name

    ! Output variables:
    INTEGER,                    INTENT(OUT) :: dim_length
    INTEGER,                    INTENT(OUT) :: id_dim

    CALL handle_error(nf90_inq_dimid(ncid,dim_name,id_dim))
    CALL handle_error(nf90_inquire_dimension(ncid, id_dim, len=dim_length))

  END SUBROUTINE inquire_dim
  SUBROUTINE inquire_int_var( ncid, var_name, id_dims, id_var)
    ! Inquire the id of a variable and check that the dimensions of the variable match the dimensions given by the user and
    ! that the variable is of type nf90_int.
    IMPLICIT NONE

    ! Input variables:
    INTEGER,                    INTENT(IN)    :: ncid
    CHARACTER(LEN=*),           INTENT(IN)    :: var_name
    INTEGER, DIMENSION(:),      INTENT(IN)    :: id_dims

    ! Output variables:
    INTEGER,                INTENT(OUT)   :: id_var

    ! Local variables:
    INTEGER                               :: xtype, ndims
    INTEGER, DIMENSION(nf90_max_var_dims) :: actual_id_dims

    CALL handle_error(nf90_inq_varid(ncid, var_name, id_var))
    CALL handle_error(nf90_inquire_variable(ncid, id_var, xtype=xtype,ndims=ndims,dimids=actual_id_dims))
    IF (xtype /= nf90_int) THEN
      CALL crash('Actual type of variable "' // TRIM( var_name) // '" is not nf90_int!')
    END IF
    IF (ndims /= SIZE( id_dims)) THEN
      CALL crash('Actual number of dimensions = {int_01} of variable "' // TRIM( var_name) // '" does not match required number of dimensions = {int_02}', &
        int_01 = ndims, int_02 = SIZE( id_dims))
    END IF
    IF (ANY( actual_id_dims( 1:ndims) /= id_dims)) THEN
      CALL crash('Actual dimensions of variable "' // TRIM( var_name) // '" does not match required dimensions!')
    END IF

  END SUBROUTINE inquire_int_var
  SUBROUTINE inquire_single_var( ncid, var_name, id_dims, id_var)
    ! Inquire the id of a variable and check that the dimensions of the variable match the dimensions given by the user and
    ! that the variable is of type nf90_DOUBLE.
    IMPLICIT NONE

    ! Input variables:
    INTEGER,                    INTENT(IN)    :: ncid
    CHARACTER(LEN=*),           INTENT(IN)    :: var_name
    INTEGER, DIMENSION(:),      INTENT(IN)    :: id_dims

    ! Output variables:
    INTEGER,                INTENT(OUT)   :: id_var

    ! Local variables:
    INTEGER                               :: xtype, ndims
    INTEGER, DIMENSION(nf90_max_var_dims) :: actual_id_dims

    CALL handle_error(nf90_inq_varid(ncid, var_name, id_var))
    CALL handle_error(nf90_inquire_variable(ncid, id_var, xtype=xtype,ndims=ndims,dimids=actual_id_dims))
    IF (xtype /= nf90_float) THEN
      CALL crash('Actual type of variable "' // TRIM( var_name) // '" is not nf90_float!')
    END IF
    IF (ndims /= SIZE( id_dims)) THEN
      CALL crash('Actual number of dimensions = {int_01} of variable "' // TRIM( var_name) // '" does not match required number of dimensions = {int_02}', &
        int_01 = ndims, int_02 = SIZE( id_dims))
    END IF
    IF (ANY( actual_id_dims( 1:ndims) /= id_dims)) THEN
      CALL crash('Actual dimensions of variable "' // TRIM( var_name) // '" does not match required dimensions!')
    END IF

  END SUBROUTINE inquire_single_var
  SUBROUTINE inquire_double_var( ncid, var_name, id_dims, id_var)
    ! Inquire the id of a variable and check that the dimensions of the variable match the dimensions given by the user and
    ! that the variable is of type nf90_DOUBLE.
    IMPLICIT NONE

    ! Input variables:
    INTEGER,                    INTENT(IN)    :: ncid
    CHARACTER(LEN=*),           INTENT(IN)    :: var_name
    INTEGER, DIMENSION(:),      INTENT(IN)    :: id_dims

    ! Output variables:
    INTEGER,                INTENT(OUT)   :: id_var

    ! Local variables:
    INTEGER                               :: xtype, ndims
    INTEGER, DIMENSION(nf90_max_var_dims) :: actual_id_dims

    CALL handle_error(nf90_inq_varid(ncid, var_name, id_var))
    CALL handle_error(nf90_inquire_variable(ncid, id_var, xtype=xtype,ndims=ndims,dimids=actual_id_dims))
    IF(xtype /= nf90_double) THEN
      CALL crash('Actual type of variable "' // TRIM( var_name) // '" is not nf90_double!')
    END IF
    IF (ndims /= SIZE( id_dims)) THEN
      CALL crash('Actual number of dimensions = {int_01} of variable "' // TRIM( var_name) // '" does not match required number of dimensions = {int_02}', &
        int_01 = ndims, int_02 = SIZE( id_dims))
    END IF
    IF (ANY( actual_id_dims( 1:ndims) /= id_dims)) THEN
      CALL crash('Actual dimensions of variable "' // TRIM( var_name) // '" does not match required dimensions!')
    END IF

  END SUBROUTINE inquire_double_var
  SUBROUTINE inquire_single_or_double_var( ncid, var_name, id_dims, id_var)
    ! Inquire the id of a variable and check that the dimensions of the variable match the dimensions given by the user and
    ! that the variable is of type nf90_FLOAT or nf90_DOUBLE.
    IMPLICIT NONE

    ! Input variables:
    INTEGER,                    INTENT(IN)    :: ncid
    CHARACTER(LEN=*),           INTENT(IN)    :: var_name
    INTEGER, DIMENSION(:),      INTENT(IN)    :: id_dims

    ! Output variables:
    INTEGER,                INTENT(OUT)   :: id_var

    ! Local variables:
    INTEGER                               :: xtype, ndims
    INTEGER, DIMENSION(nf90_max_var_dims) :: actual_id_dims

    CALL handle_error(nf90_inq_varid(ncid, var_name, id_var))
    CALL handle_error(nf90_inquire_variable(ncid, id_var, xtype=xtype,ndims=ndims,dimids=actual_id_dims))
    IF (xtype /= nf90_double .AND. xtype /= nf90_float) THEN
      CALL crash('Actual type of variable "' // TRIM( var_name) // '" is neither nf90_float nor nf90_double!')
    END IF
    IF (ndims /= SIZE( id_dims)) THEN
      CALL crash('Actual number of dimensions = {int_01} of variable "' // TRIM( var_name) // '" does not match required number of dimensions = {int_02}', &
        int_01 = ndims, int_02 = SIZE( id_dims))
    END IF
    IF (ANY( actual_id_dims( 1:ndims) /= id_dims)) THEN
      CALL crash('Actual dimensions of variable "' // TRIM( var_name) // '" does not match required dimensions!')
    END IF

  END SUBROUTINE inquire_single_or_double_var
  SUBROUTINE handle_error( stat, message)
    USE netcdf, ONLY: nf90_noerr, nf90_strerror
    IMPLICIT NONE

    ! Input variables:
    INTEGER,                    INTENT(IN) :: stat
    CHARACTER(LEN=*), OPTIONAL, INTENT(IN) :: message

    IF (stat /= nf90_noerr) THEN
      IF (PRESENT( message)) THEN
        CALL crash( message)
      ELSE
        CALL crash( 'netcdf error')
      END IF
    END IF

  END SUBROUTINE handle_error

END MODULE netcdf_module<|MERGE_RESOLUTION|>--- conflicted
+++ resolved
@@ -6124,17 +6124,10 @@
     CALL inquire_dim( netcdf%ncid, netcdf%name_dim_y, ny, netcdf%id_dim_y)
 
     ! Inquire variable id's. Make sure that each variable has the correct dimensions:
-<<<<<<< HEAD
-    CALL inquire_double_var( netcdf%ncid, netcdf%name_var_x,   (/ netcdf%id_dim_x                  /), netcdf%id_var_x  )
-    CALL inquire_double_var( netcdf%ncid, netcdf%name_var_y,   (/                  netcdf%id_dim_y /), netcdf%id_var_y  )
-    CALL inquire_double_var( netcdf%ncid, netcdf%name_var_SMB, (/ netcdf%id_dim_x, netcdf%id_dim_y /), netcdf%id_var_SMB)
-
-=======
     CALL inquire_single_or_double_var( netcdf%ncid, netcdf%name_var_x,   (/ netcdf%id_dim_x                  /), netcdf%id_var_x  )
     CALL inquire_single_or_double_var( netcdf%ncid, netcdf%name_var_y,   (/                  netcdf%id_dim_y /), netcdf%id_var_y  )
     CALL inquire_single_or_double_var( netcdf%ncid, netcdf%name_var_SMB, (/ netcdf%id_dim_x, netcdf%id_dim_y /), netcdf%id_var_SMB)
-    
->>>>>>> 5e198858
+
     ! Close the netcdf file
     CALL close_netcdf_file( netcdf%ncid)
 
@@ -6204,17 +6197,10 @@
     CALL inquire_dim( netcdf%ncid, netcdf%name_dim_y, ny, netcdf%id_dim_y)
 
     ! Inquire variable id's. Make sure that each variable has the correct dimensions:
-<<<<<<< HEAD
-    CALL inquire_double_var( netcdf%ncid, netcdf%name_var_x,   (/ netcdf%id_dim_x                  /), netcdf%id_var_x  )
-    CALL inquire_double_var( netcdf%ncid, netcdf%name_var_y,   (/                  netcdf%id_dim_y /), netcdf%id_var_y  )
-    CALL inquire_double_var( netcdf%ncid, netcdf%name_var_ST,  (/ netcdf%id_dim_x, netcdf%id_dim_y /), netcdf%id_var_ST)
-
-=======
     CALL inquire_single_or_double_var( netcdf%ncid, netcdf%name_var_x,   (/ netcdf%id_dim_x                  /), netcdf%id_var_x  )
     CALL inquire_single_or_double_var( netcdf%ncid, netcdf%name_var_y,   (/                  netcdf%id_dim_y /), netcdf%id_var_y  )
     CALL inquire_single_or_double_var( netcdf%ncid, netcdf%name_var_ST,  (/ netcdf%id_dim_x, netcdf%id_dim_y /), netcdf%id_var_ST)
-    
->>>>>>> 5e198858
+
     ! Close the netcdf file
     CALL close_netcdf_file( netcdf%ncid)
 
@@ -6286,17 +6272,10 @@
     CALL inquire_dim( netcdf%ncid, netcdf%name_dim_time, nt, netcdf%id_dim_time)
 
     ! Inquire variable id's. Make sure that each variable has the correct dimensions:
-<<<<<<< HEAD
-    CALL inquire_single_var( netcdf%ncid, netcdf%name_var_x,    (/ netcdf%id_dim_x                                      /), netcdf%id_var_x   )
-    CALL inquire_single_var( netcdf%ncid, netcdf%name_var_y,    (/                  netcdf%id_dim_y                     /), netcdf%id_var_y   )
-    CALL inquire_double_var( netcdf%ncid, netcdf%name_var_aSMB, (/ netcdf%id_dim_x, netcdf%id_dim_y, netcdf%id_dim_time /), netcdf%id_var_aSMB)
-
-=======
     CALL inquire_single_or_double_var( netcdf%ncid, netcdf%name_var_x,    (/ netcdf%id_dim_x                                      /), netcdf%id_var_x   )
     CALL inquire_single_or_double_var( netcdf%ncid, netcdf%name_var_y,    (/                  netcdf%id_dim_y                     /), netcdf%id_var_y   )
     CALL inquire_single_or_double_var( netcdf%ncid, netcdf%name_var_aSMB, (/ netcdf%id_dim_x, netcdf%id_dim_y, netcdf%id_dim_time /), netcdf%id_var_aSMB)
-    
->>>>>>> 5e198858
+
     ! Close the netcdf file
     CALL close_netcdf_file( netcdf%ncid)
 
@@ -6368,17 +6347,10 @@
     CALL inquire_dim( netcdf%ncid, netcdf%name_dim_time, nt, netcdf%id_dim_time)
 
     ! Inquire variable id's. Make sure that each variable has the correct dimensions:
-<<<<<<< HEAD
-    CALL inquire_single_var( netcdf%ncid, netcdf%name_var_x,      (/ netcdf%id_dim_x                                      /), netcdf%id_var_x     )
-    CALL inquire_single_var( netcdf%ncid, netcdf%name_var_y,      (/                  netcdf%id_dim_y                     /), netcdf%id_var_y     )
-    CALL inquire_double_var( netcdf%ncid, netcdf%name_var_dSMBdz, (/ netcdf%id_dim_x, netcdf%id_dim_y, netcdf%id_dim_time /), netcdf%id_var_dSMBdz)
-
-=======
     CALL inquire_single_or_double_var( netcdf%ncid, netcdf%name_var_x,      (/ netcdf%id_dim_x                                      /), netcdf%id_var_x     )
     CALL inquire_single_or_double_var( netcdf%ncid, netcdf%name_var_y,      (/                  netcdf%id_dim_y                     /), netcdf%id_var_y     )
     CALL inquire_single_or_double_var( netcdf%ncid, netcdf%name_var_dSMBdz, (/ netcdf%id_dim_x, netcdf%id_dim_y, netcdf%id_dim_time /), netcdf%id_var_dSMBdz)
-    
->>>>>>> 5e198858
+
     ! Close the netcdf file
     CALL close_netcdf_file( netcdf%ncid)
 
@@ -6450,17 +6422,10 @@
     CALL inquire_dim( netcdf%ncid, netcdf%name_dim_time, nt, netcdf%id_dim_time)
 
     ! Inquire variable id's. Make sure that each variable has the correct dimensions:
-<<<<<<< HEAD
-    CALL inquire_single_var( netcdf%ncid, netcdf%name_var_x,    (/ netcdf%id_dim_x                                      /), netcdf%id_var_x   )
-    CALL inquire_single_var( netcdf%ncid, netcdf%name_var_y,    (/                  netcdf%id_dim_y                     /), netcdf%id_var_y   )
-    CALL inquire_double_var( netcdf%ncid, netcdf%name_var_aST,  (/ netcdf%id_dim_x, netcdf%id_dim_y, netcdf%id_dim_time /), netcdf%id_var_aST )
-
-=======
     CALL inquire_single_or_double_var( netcdf%ncid, netcdf%name_var_x,    (/ netcdf%id_dim_x                                      /), netcdf%id_var_x   )
     CALL inquire_single_or_double_var( netcdf%ncid, netcdf%name_var_y,    (/                  netcdf%id_dim_y                     /), netcdf%id_var_y   )
     CALL inquire_single_or_double_var( netcdf%ncid, netcdf%name_var_aST,  (/ netcdf%id_dim_x, netcdf%id_dim_y, netcdf%id_dim_time /), netcdf%id_var_aST )
-    
->>>>>>> 5e198858
+
     ! Close the netcdf file
     CALL close_netcdf_file( netcdf%ncid)
 
@@ -6532,17 +6497,10 @@
     CALL inquire_dim( netcdf%ncid, netcdf%name_dim_time, nt, netcdf%id_dim_time)
 
     ! Inquire variable id's. Make sure that each variable has the correct dimensions:
-<<<<<<< HEAD
-    CALL inquire_single_var( netcdf%ncid, netcdf%name_var_x,     (/ netcdf%id_dim_x                                      /), netcdf%id_var_x    )
-    CALL inquire_single_var( netcdf%ncid, netcdf%name_var_y,     (/                  netcdf%id_dim_y                     /), netcdf%id_var_y    )
-    CALL inquire_double_var( netcdf%ncid, netcdf%name_var_dSTdz, (/ netcdf%id_dim_x, netcdf%id_dim_y, netcdf%id_dim_time /), netcdf%id_var_dSTdz)
-
-=======
     CALL inquire_single_or_double_var( netcdf%ncid, netcdf%name_var_x,     (/ netcdf%id_dim_x                                      /), netcdf%id_var_x    )
     CALL inquire_single_or_double_var( netcdf%ncid, netcdf%name_var_y,     (/                  netcdf%id_dim_y                     /), netcdf%id_var_y    )
     CALL inquire_single_or_double_var( netcdf%ncid, netcdf%name_var_dSTdz, (/ netcdf%id_dim_x, netcdf%id_dim_y, netcdf%id_dim_time /), netcdf%id_var_dSTdz)
-    
->>>>>>> 5e198858
+
     ! Close the netcdf file
     CALL close_netcdf_file( netcdf%ncid)
 
@@ -6586,51 +6544,48 @@
     CALL finalise_routine( routine_name)
 
   END SUBROUTINE read_ISMIP_forcing_dSTdz_file
-<<<<<<< HEAD
-
-=======
-  
+
   ! Prescribed retreat mask
   SUBROUTINE inquire_prescribed_retreat_mask_file( netcdf, nx, ny)
     ! Check if the right dimensions and variables are present in the file.
 
     ! In/output variables:
     TYPE(type_netcdf_prescribed_retreat_mask), INTENT(INOUT) :: netcdf
-    INTEGER,                                   INTENT(OUT)   :: nx, ny 
-    
+    INTEGER,                                   INTENT(OUT)   :: nx, ny
+
     ! Local variables:
     CHARACTER(LEN=256), PARAMETER                 :: routine_name = 'inquire_prescribed_retreat_mask_file'
     INTEGER                                       :: nt
-    
-    ! Add routine to path
-    CALL init_routine( routine_name)
-    
-    IF (.NOT. par%master) THEN
-      CALL finalise_routine( routine_name)
-      RETURN
-    END IF
-        
+
+    ! Add routine to path
+    CALL init_routine( routine_name)
+
+    IF (.NOT. par%master) THEN
+      CALL finalise_routine( routine_name)
+      RETURN
+    END IF
+
     ! Open the netcdf file
     netcdf%filename = TRIM( C%prescribed_retreat_mask_filename)
     CALL open_netcdf_file( netcdf%filename, netcdf%ncid)
-    
+
     ! Inquire dimensions id's. Check that all required dimensions exist return their lengths.
     CALL inquire_dim( netcdf%ncid, netcdf%name_dim_x   , nx, netcdf%id_dim_x   )
     CALL inquire_dim( netcdf%ncid, netcdf%name_dim_y   , ny, netcdf%id_dim_y   )
     CALL inquire_dim( netcdf%ncid, netcdf%name_dim_time, nt, netcdf%id_dim_time)
-    
+
     ! Inquire variable id's. Make sure that each variable has the correct dimensions:
     CALL inquire_single_or_double_var( netcdf%ncid, netcdf%name_var_x           , (/ netcdf%id_dim_x                                      /), netcdf%id_var_x           )
     CALL inquire_single_or_double_var( netcdf%ncid, netcdf%name_var_y           , (/                  netcdf%id_dim_y                     /), netcdf%id_var_y           )
     CALL inquire_int_var(              netcdf%ncid, netcdf%name_var_time        , (/                                   netcdf%id_dim_time /), netcdf%id_var_time        )
     CALL inquire_single_or_double_var( netcdf%ncid, netcdf%name_var_ice_fraction, (/ netcdf%id_dim_x, netcdf%id_dim_y, netcdf%id_dim_time /), netcdf%id_var_ice_fraction)
-    
+
     ! Close the netcdf file
     CALL close_netcdf_file( netcdf%ncid)
-    
-    ! Finalise routine path
-    CALL finalise_routine( routine_name)
-    
+
+    ! Finalise routine path
+    CALL finalise_routine( routine_name)
+
   END SUBROUTINE inquire_prescribed_retreat_mask_file
   SUBROUTINE read_prescribed_retreat_mask_file( netcdf, x, y, time, ice_fraction_retreat_mask_raw0, ice_fraction_retreat_mask_raw1, &
     ice_fraction_retreat_mask_t0, ice_fraction_retreat_mask_t1)
@@ -6644,7 +6599,7 @@
     REAL(dp), DIMENSION(:,:  ),                INTENT(OUT)   :: ice_fraction_retreat_mask_raw1
     REAL(dp),                                  INTENT(OUT)   :: ice_fraction_retreat_mask_t0
     REAL(dp),                                  INTENT(OUT)   :: ice_fraction_retreat_mask_t1
-    
+
     ! Local variables:
     CHARACTER(LEN=256), PARAMETER                 :: routine_name = 'read_prescribed_retreat_mask_file'
     INTEGER                                       :: nx, ny
@@ -6653,23 +6608,23 @@
     REAL(dp), DIMENSION(:    ), ALLOCATABLE       ::  times_in_file_dp
     INTEGER                                       :: ti0, ti1
     REAL(dp), DIMENSION(:,:,:), ALLOCATABLE       :: retreat_mask_timeframe_with_time_dimension
-    
-    ! Add routine to path
-    CALL init_routine( routine_name)
-    
-    IF (.NOT. par%master) THEN
-      CALL finalise_routine( routine_name)
-      RETURN
-    END IF
-        
+
+    ! Add routine to path
+    CALL init_routine( routine_name)
+
+    IF (.NOT. par%master) THEN
+      CALL finalise_routine( routine_name)
+      RETURN
+    END IF
+
     ! Open the netcdf file
     netcdf%filename = TRIM( C%prescribed_retreat_mask_filename)
     CALL open_netcdf_file( netcdf%filename, netcdf%ncid)
-    
+
     ! Read the grid data
     CALL handle_error( nf90_get_var( netcdf%ncid, netcdf%id_var_x, x, start = (/ 1 /) ))
     CALL handle_error( nf90_get_var( netcdf%ncid, netcdf%id_var_y, y, start = (/ 1 /) ))
-    
+
     ! Read time from file
     CALL inquire_dim( netcdf%ncid, netcdf%name_dim_x   , nx            , netcdf%id_dim_x   )
     CALL inquire_dim( netcdf%ncid, netcdf%name_dim_y   , ny            , netcdf%id_dim_y   )
@@ -6678,20 +6633,20 @@
     ALLOCATE( times_in_file_dp(  ntimes_in_file))
     CALL handle_error( nf90_get_var( netcdf%ncid, netcdf%id_var_time, times_in_file_int, start = (/ 1 /) ))
     times_in_file_dp = REAL( times_in_file_int, dp)
-    
+
     ! Determine which timeframes to read
     ti0 = 1
     DO WHILE (times_in_file_dp( ti0) <= time .AND. ti0 < ntimes_in_file-1)
       ti0 = ti0 + 1
     END DO
     ti1 = ti0 + 1
-    
+
     ice_fraction_retreat_mask_t0 = times_in_file_dp( ti0)
     ice_fraction_retreat_mask_t1 = times_in_file_dp( ti1)
-    
+
     DEALLOCATE( times_in_file_int)
     DEALLOCATE( times_in_file_dp )
-    
+
     ! Read timeframes
     ALLOCATE( retreat_mask_timeframe_with_time_dimension( nx, ny, 1))
     CALL handle_error( nf90_get_var( netcdf%ncid, netcdf%id_var_ice_fraction, retreat_mask_timeframe_with_time_dimension, start = (/ 1, 1, ti0 /), count = (/ nx, ny, 1 /) ))
@@ -6699,16 +6654,15 @@
     CALL handle_error( nf90_get_var( netcdf%ncid, netcdf%id_var_ice_fraction, retreat_mask_timeframe_with_time_dimension, start = (/ 1, 1, ti1 /), count = (/ nx, ny, 1 /) ))
     ice_fraction_retreat_mask_raw1 = retreat_mask_timeframe_with_time_dimension( :,:,1)
     DEALLOCATE( retreat_mask_timeframe_with_time_dimension)
-    
+
     ! Close the netcdf file
     CALL close_netcdf_file( netcdf%ncid)
-    
-    ! Finalise routine path
-    CALL finalise_routine( routine_name)
-    
+
+    ! Finalise routine path
+    CALL finalise_routine( routine_name)
+
   END SUBROUTINE read_prescribed_retreat_mask_file
-  
->>>>>>> 5e198858
+
 ! Some general useful stuff
 ! =========================
 
