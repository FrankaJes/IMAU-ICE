--- conflicted
+++ resolved
@@ -160,7 +160,6 @@
       ! Update ice geometry and advance region time
       t1 = MPI_WTIME()
       region%ice%Hi_a( :,region%grid%i1:region%grid%i2) = region%ice%Hi_tplusdt_a( :,region%grid%i1:region%grid%i2)
-<<<<<<< HEAD
       CALL sync
       
       ! Save the previous ice mask, for use in thermodynamics
@@ -169,13 +168,9 @@
       
       ! Update masks, apply calving
       CALL update_general_ice_model_data( region%grid, region%ice)
-      CALL apply_calving_law( region%grid, region%ice, region%refgeo_PD)
+      CALL apply_calving_law( region%grid, region%ice, region%refgeo_PD, region%refgeo_GIAeq)
       CALL update_general_ice_model_data( region%grid, region%ice)
-=======
-      CALL update_general_ice_model_data( region%grid, region%ice, region%time)
-      CALL apply_calving_law( region%grid, region%ice, region%PD, region%topo)
-      CALL update_general_ice_model_data( region%grid, region%ice, region%time)
->>>>>>> 1c4e979c
+
       IF (par%master) region%time = region%time + region%dt
       CALL sync
       t2 = MPI_WTIME()
