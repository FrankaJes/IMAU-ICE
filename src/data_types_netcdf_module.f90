MODULE data_types_netcdf_module

  ! Contains the TYPEs for different NetCDf files read and written by IMAU-ICE.

  USE configuration_module,        ONLY: dp, C

  IMPLICIT NONE
    
  TYPE type_netcdf_restart
    ! Integers describing open ports to different variables in an opened NetCDF file,
    ! plus character strings describing the names of those variables.
    
    CHARACTER(LEN=256) :: filename
    
    ! ID for NetCDF file:
    INTEGER :: ncid
    
    ! Index of time frame to be written to
    INTEGER :: ti
    
  ! ID's for dimensions:
  ! ===================
    
    ! Dimensions
    INTEGER :: id_dim_x
    INTEGER :: id_dim_y
    INTEGER :: id_dim_zeta
    INTEGER :: id_dim_time
    INTEGER :: id_dim_month
  
    CHARACTER(LEN=256) :: name_dim_x                     = 'x                    '
    CHARACTER(LEN=256) :: name_dim_y                     = 'y                    '
    CHARACTER(LEN=256) :: name_dim_zeta                  = 'zeta                 '
    CHARACTER(LEN=256) :: name_dim_time                  = 'time                 '
    CHARACTER(LEN=256) :: name_dim_month                 = 'month                '
    
  ! Restart file data - everything that's needed to restart a new run
  ! =================================================================
  
    INTEGER :: id_var_x
    INTEGER :: id_var_y
    INTEGER :: id_var_time
    INTEGER :: id_var_zeta
    INTEGER :: id_var_month
    
    INTEGER :: id_var_Hi
    INTEGER :: id_var_Hb
    INTEGER :: id_var_SL
    INTEGER :: id_var_dHb
    INTEGER :: id_var_Ti
    INTEGER :: id_var_FirnDepth
    INTEGER :: id_var_MeltPreviousYear
    
    CHARACTER(LEN=256) :: name_var_x                     = 'x                    '
    CHARACTER(LEN=256) :: name_var_y                     = 'y                    '
    CHARACTER(LEN=256) :: name_var_time                  = 'time                 '
    CHARACTER(LEN=256) :: name_var_zeta                  = 'zeta                 '
    CHARACTER(LEN=256) :: name_var_month                 = 'month                '
  
    CHARACTER(LEN=256) :: name_var_Hi                    = 'Hi                   '
    CHARACTER(LEN=256) :: name_var_Hb                    = 'Hb                   '
    CHARACTER(LEN=256) :: name_var_SL                    = 'SL                   '
    CHARACTER(LEN=256) :: name_var_dHb                   = 'dHb                  '
    CHARACTER(LEN=256) :: name_var_Ti                    = 'Ti                   '
    CHARACTER(LEN=256) :: name_var_FirnDepth             = 'FirnDepth            '
    CHARACTER(LEN=256) :: name_var_MeltPreviousYear      = 'MeltPreviousYear     '
    
  ! Restart data for the inverse routine
  ! ====================================
  
    INTEGER :: id_dim_ndT_glob_history
    INTEGER :: id_dim_ndT_glob_inverse_history
    INTEGER :: id_dim_nCO2_inverse_history
    
    CHARACTER(LEN=256) :: name_dim_ndT_glob_history         = 'ndT_glob_history        '
    CHARACTER(LEN=256) :: name_dim_ndT_glob_inverse_history = 'ndT_glob_inverse_history'
    CHARACTER(LEN=256) :: name_dim_nCO2_inverse_history     = 'nCO2_inverse_history    '
  
    INTEGER :: id_var_dT_glob_history
    INTEGER :: id_var_dT_glob_inverse_history
    INTEGER :: id_var_CO2_inverse_history
    
    CHARACTER(LEN=256) :: name_var_dT_glob_history          = 'dT_glob_history        '
    CHARACTER(LEN=256) :: name_var_dT_glob_inverse_history  = 'dT_glob_inverse_history'
    CHARACTER(LEN=256) :: name_var_CO2_inverse_history      = 'CO2_inverse_history    '
        
  END TYPE type_netcdf_restart
    
  TYPE type_netcdf_help_fields
    ! Integers describing open ports to different variables in an opened NetCDF file,
    ! plus character strings describing the names of those variables.
    
    CHARACTER(LEN=256) :: filename
    
    ! ID for NetCDF file:
    INTEGER :: ncid
    
    ! Index of time frame to be written to
    INTEGER :: ti
    
  ! Dimensions
  ! ==========
    
    INTEGER :: id_dim_x
    INTEGER :: id_dim_y
    INTEGER :: id_dim_zeta
    INTEGER :: id_dim_time
    INTEGER :: id_dim_month
    INTEGER :: id_dim_z_ocean
  
    CHARACTER(LEN=256) :: name_dim_x                     = 'x                    '
    CHARACTER(LEN=256) :: name_dim_y                     = 'y                    '
    CHARACTER(LEN=256) :: name_dim_zeta                  = 'zeta                 '
    CHARACTER(LEN=256) :: name_dim_time                  = 'time                 '
    CHARACTER(LEN=256) :: name_dim_month                 = 'month                '
    CHARACTER(LEN=256) :: name_dim_z_ocean               = 'z_ocean              '
  
    INTEGER :: id_var_x
    INTEGER :: id_var_y
    INTEGER :: id_var_time
    INTEGER :: id_var_zeta
    INTEGER :: id_var_month
    INTEGER :: id_var_z_ocean
    
    CHARACTER(LEN=256) :: name_var_x                     = 'x                    '
    CHARACTER(LEN=256) :: name_var_y                     = 'y                    '
    CHARACTER(LEN=256) :: name_var_time                  = 'time                 '
    CHARACTER(LEN=256) :: name_var_zeta                  = 'zeta                 '
    CHARACTER(LEN=256) :: name_var_month                 = 'month                '
    CHARACTER(LEN=256) :: name_var_z_ocean               = 'z_ocean              '
    
  ! Variables
  ! =========
    
    INTEGER :: id_help_field_01
    INTEGER :: id_help_field_02
    INTEGER :: id_help_field_03
    INTEGER :: id_help_field_04
    INTEGER :: id_help_field_05
    INTEGER :: id_help_field_06
    INTEGER :: id_help_field_07
    INTEGER :: id_help_field_08
    INTEGER :: id_help_field_09
    INTEGER :: id_help_field_10
    INTEGER :: id_help_field_11
    INTEGER :: id_help_field_12
    INTEGER :: id_help_field_13
    INTEGER :: id_help_field_14
    INTEGER :: id_help_field_15
    INTEGER :: id_help_field_16
    INTEGER :: id_help_field_17
    INTEGER :: id_help_field_18
    INTEGER :: id_help_field_19
    INTEGER :: id_help_field_20
    INTEGER :: id_help_field_21
    INTEGER :: id_help_field_22
    INTEGER :: id_help_field_23
    INTEGER :: id_help_field_24
    INTEGER :: id_help_field_25
    INTEGER :: id_help_field_26
    INTEGER :: id_help_field_27
    INTEGER :: id_help_field_28
    INTEGER :: id_help_field_29
    INTEGER :: id_help_field_30
    INTEGER :: id_help_field_31
    INTEGER :: id_help_field_32
    INTEGER :: id_help_field_33
    INTEGER :: id_help_field_34
    INTEGER :: id_help_field_35
    INTEGER :: id_help_field_36
    INTEGER :: id_help_field_37
    INTEGER :: id_help_field_38
    INTEGER :: id_help_field_39
    INTEGER :: id_help_field_40
    INTEGER :: id_help_field_41
    INTEGER :: id_help_field_42
    INTEGER :: id_help_field_43
    INTEGER :: id_help_field_44
    INTEGER :: id_help_field_45
    INTEGER :: id_help_field_46
    INTEGER :: id_help_field_47
    INTEGER :: id_help_field_48
    INTEGER :: id_help_field_49
    INTEGER :: id_help_field_50
        
  END TYPE type_netcdf_help_fields
  
  TYPE type_netcdf_scalars_global
    ! Integers describing open ports to different variables in an opened NetCDF file,
    ! plus character strings describing the names of those variables.
    
    CHARACTER(LEN=256) :: filename
    
    ! ID for NetCDF file:
    INTEGER :: ncid
    
    ! Index of time frame to be written to
    INTEGER :: ti
    
  ! Dimensions
  ! ==========
    
    INTEGER :: id_dim_time
  
    CHARACTER(LEN=256) :: name_dim_time                  = 'time                 '
  
    INTEGER :: id_var_time
    
    CHARACTER(LEN=256) :: name_var_time                  = 'time                 '
    
  ! Variables
  ! =========
    
    ! Global model stuff: sealevel, CO2, d18O components, etc.
    INTEGER :: id_var_GMSL
    INTEGER :: id_var_GMSL_NAM
    INTEGER :: id_var_GMSL_EAS
    INTEGER :: id_var_GMSL_GRL
    INTEGER :: id_var_GMSL_ANT
    INTEGER :: id_var_CO2_obs
    INTEGER :: id_var_CO2_mod
    INTEGER :: id_var_d18O_obs
    INTEGER :: id_var_d18O_mod
    INTEGER :: id_var_d18O_ice
    INTEGER :: id_var_d18O_Tdw
    INTEGER :: id_var_d18O_NAM
    INTEGER :: id_var_d18O_EAS
    INTEGER :: id_var_d18O_GRL
    INTEGER :: id_var_d18O_ANT
    INTEGER :: id_var_dT_glob
    INTEGER :: id_var_dT_dw
    
    CHARACTER(LEN=256) :: name_var_GMSL                  = 'GMSL                 '
    CHARACTER(LEN=256) :: name_var_GMSL_NAM              = 'GMSL_NAM             '
    CHARACTER(LEN=256) :: name_var_GMSL_EAS              = 'GMSL_EAS             '
    CHARACTER(LEN=256) :: name_var_GMSL_GRL              = 'GMSL_GRL             '
    CHARACTER(LEN=256) :: name_var_GMSL_ANT              = 'GMSL_ANT             '
    CHARACTER(LEN=256) :: name_var_CO2_obs               = 'CO2_obs              '
    CHARACTER(LEN=256) :: name_var_CO2_mod               = 'CO2_mod              '
    CHARACTER(LEN=256) :: name_var_d18O_obs              = 'd18O_obs             '
    CHARACTER(LEN=256) :: name_var_d18O_mod              = 'd18O_mod             '
    CHARACTER(LEN=256) :: name_var_d18O_ice              = 'd18O_ice             '
    CHARACTER(LEN=256) :: name_var_d18O_Tdw              = 'd18O_Tdw             '
    CHARACTER(LEN=256) :: name_var_d18O_NAM              = 'd18O_NAM             '
    CHARACTER(LEN=256) :: name_var_d18O_EAS              = 'd18O_EAS             '
    CHARACTER(LEN=256) :: name_var_d18O_GRL              = 'd18O_GRL             '
    CHARACTER(LEN=256) :: name_var_d18O_ANT              = 'd18O_ANT             '
    CHARACTER(LEN=256) :: name_var_dT_glob               = 'dT_glob              '
    CHARACTER(LEN=256) :: name_var_dT_dw                 = 'dT_dw                '
    
    ! Computation time for different model components
    INTEGER :: id_var_tcomp_total
    INTEGER :: id_var_tcomp_ice
    INTEGER :: id_var_tcomp_thermo
    INTEGER :: id_var_tcomp_climate
    INTEGER :: id_var_tcomp_GIA
    
    CHARACTER(LEN=256) :: name_var_tcomp_total           = 'tcomp_total          '
    CHARACTER(LEN=256) :: name_var_tcomp_ice             = 'tcomp_ice            '
    CHARACTER(LEN=256) :: name_var_tcomp_thermo          = 'tcomp_thermo         '
    CHARACTER(LEN=256) :: name_var_tcomp_climate         = 'tcomp_climate        '
    CHARACTER(LEN=256) :: name_var_tcomp_GIA             = 'tcomp_GIA            '
  
  END TYPE type_netcdf_scalars_global
  
  TYPE type_netcdf_scalars_regional
    ! Integers describing open ports to different variables in an opened NetCDF file,
    ! plus character strings describing the names of those variables.
    
    CHARACTER(LEN=256) :: filename
    
    ! ID for NetCDF file:
    INTEGER :: ncid
    
    ! Index of time frame to be written to
    INTEGER :: ti
    
  ! Dimensions
  ! ==========
    
    INTEGER :: id_dim_time
  
    CHARACTER(LEN=256) :: name_dim_time                  = 'time                 '
  
    INTEGER :: id_var_time
    
    CHARACTER(LEN=256) :: name_var_time                  = 'time                 '
    
  ! Variables
  ! =========
    
    ! Regionally integrated stuff: ice volume, SMB components, etc.
    INTEGER :: id_var_ice_volume
    INTEGER :: id_var_ice_volume_af
    INTEGER :: id_var_ice_area
    INTEGER :: id_var_T2m
    INTEGER :: id_var_snowfall
    INTEGER :: id_var_rainfall
    INTEGER :: id_var_melt
    INTEGER :: id_var_refreezing
    INTEGER :: id_var_runoff
    INTEGER :: id_var_SMB
    INTEGER :: id_var_BMB
    INTEGER :: id_var_MB
    
    CHARACTER(LEN=256) :: name_var_ice_volume        = 'ice_volume           '
    CHARACTER(LEN=256) :: name_var_ice_volume_af     = 'ice_volume_af        '
    CHARACTER(LEN=256) :: name_var_ice_area          = 'ice_area             '
    CHARACTER(LEN=256) :: name_var_T2m               = 'T2m                  '
    CHARACTER(LEN=256) :: name_var_snowfall          = 'snowfall             '
    CHARACTER(LEN=256) :: name_var_rainfall          = 'rainfall             '
    CHARACTER(LEN=256) :: name_var_melt              = 'melt                 '
    CHARACTER(LEN=256) :: name_var_refreezing        = 'refreezing           '
    CHARACTER(LEN=256) :: name_var_runoff            = 'runoff               '
    CHARACTER(LEN=256) :: name_var_SMB               = 'SMB                  '
    CHARACTER(LEN=256) :: name_var_BMB               = 'BMB                  '
    CHARACTER(LEN=256) :: name_var_MB                = 'MB                   '
  
  END TYPE type_netcdf_scalars_regional
    
  TYPE type_netcdf_debug
    ! Integers describing open ports to different variables in an opened NetCDF file,
    ! plus character strings describing the names of those variables.
    
    CHARACTER(LEN=256) :: filename
    
    ! ID for NetCDF file:
    INTEGER :: ncid
    
    ! Index of time frame to be written to
    INTEGER :: ti
    
  ! Dimensions
  ! ==========
    
    INTEGER :: id_dim_x
    INTEGER :: id_dim_y
    INTEGER :: id_dim_zeta
    INTEGER :: id_dim_time
    INTEGER :: id_dim_month
  
    CHARACTER(LEN=256) :: name_dim_x                     = 'x                    '
    CHARACTER(LEN=256) :: name_dim_y                     = 'y                    '
    CHARACTER(LEN=256) :: name_dim_zeta                  = 'zeta                 '
    CHARACTER(LEN=256) :: name_dim_time                  = 'time                 '
    CHARACTER(LEN=256) :: name_dim_month                 = 'month                '
  
    INTEGER :: id_var_x
    INTEGER :: id_var_y
    INTEGER :: id_var_time
    INTEGER :: id_var_zeta
    INTEGER :: id_var_month
    
    CHARACTER(LEN=256) :: name_var_x                     = 'x                    '
    CHARACTER(LEN=256) :: name_var_y                     = 'y                    '
    CHARACTER(LEN=256) :: name_var_time                  = 'time                 '
    CHARACTER(LEN=256) :: name_var_zeta                  = 'zeta                 '
    CHARACTER(LEN=256) :: name_var_month                 = 'month                '
    
  ! Variables
  ! =========
    
    INTEGER :: id_var_int_2D_01
    INTEGER :: id_var_int_2D_02
    INTEGER :: id_var_int_2D_03
    INTEGER :: id_var_int_2D_04
    INTEGER :: id_var_int_2D_05
    INTEGER :: id_var_int_2D_06
    INTEGER :: id_var_int_2D_07
    INTEGER :: id_var_int_2D_08
    INTEGER :: id_var_int_2D_09
    INTEGER :: id_var_int_2D_10
    
    CHARACTER(LEN=256) :: name_var_int_2D_01        = 'int_2D_01      '
    CHARACTER(LEN=256) :: name_var_int_2D_02        = 'int_2D_02      '
    CHARACTER(LEN=256) :: name_var_int_2D_03        = 'int_2D_03      '
    CHARACTER(LEN=256) :: name_var_int_2D_04        = 'int_2D_04      '
    CHARACTER(LEN=256) :: name_var_int_2D_05        = 'int_2D_05      '
    CHARACTER(LEN=256) :: name_var_int_2D_06        = 'int_2D_06      '
    CHARACTER(LEN=256) :: name_var_int_2D_07        = 'int_2D_07      '
    CHARACTER(LEN=256) :: name_var_int_2D_08        = 'int_2D_08      '
    CHARACTER(LEN=256) :: name_var_int_2D_09        = 'int_2D_09      '
    CHARACTER(LEN=256) :: name_var_int_2D_10        = 'int_2D_10      '
    
    INTEGER :: id_var_dp_2D_01
    INTEGER :: id_var_dp_2D_02
    INTEGER :: id_var_dp_2D_03
    INTEGER :: id_var_dp_2D_04
    INTEGER :: id_var_dp_2D_05
    INTEGER :: id_var_dp_2D_06
    INTEGER :: id_var_dp_2D_07
    INTEGER :: id_var_dp_2D_08
    INTEGER :: id_var_dp_2D_09
    INTEGER :: id_var_dp_2D_10
    INTEGER :: id_var_dp_2D_11
    INTEGER :: id_var_dp_2D_12
    INTEGER :: id_var_dp_2D_13
    INTEGER :: id_var_dp_2D_14
    INTEGER :: id_var_dp_2D_15
    INTEGER :: id_var_dp_2D_16
    INTEGER :: id_var_dp_2D_17
    INTEGER :: id_var_dp_2D_18
    INTEGER :: id_var_dp_2D_19
    INTEGER :: id_var_dp_2D_20
    
    CHARACTER(LEN=256) :: name_var_dp_2D_01         = 'dp_2D_01       '
    CHARACTER(LEN=256) :: name_var_dp_2D_02         = 'dp_2D_02       '
    CHARACTER(LEN=256) :: name_var_dp_2D_03         = 'dp_2D_03       '
    CHARACTER(LEN=256) :: name_var_dp_2D_04         = 'dp_2D_04       '
    CHARACTER(LEN=256) :: name_var_dp_2D_05         = 'dp_2D_05       '
    CHARACTER(LEN=256) :: name_var_dp_2D_06         = 'dp_2D_06       '
    CHARACTER(LEN=256) :: name_var_dp_2D_07         = 'dp_2D_07       '
    CHARACTER(LEN=256) :: name_var_dp_2D_08         = 'dp_2D_08       '
    CHARACTER(LEN=256) :: name_var_dp_2D_09         = 'dp_2D_09       '
    CHARACTER(LEN=256) :: name_var_dp_2D_10         = 'dp_2D_10       '
    CHARACTER(LEN=256) :: name_var_dp_2D_11         = 'dp_2D_11       '
    CHARACTER(LEN=256) :: name_var_dp_2D_12         = 'dp_2D_12       '
    CHARACTER(LEN=256) :: name_var_dp_2D_13         = 'dp_2D_13       '
    CHARACTER(LEN=256) :: name_var_dp_2D_14         = 'dp_2D_14       '
    CHARACTER(LEN=256) :: name_var_dp_2D_15         = 'dp_2D_15       '
    CHARACTER(LEN=256) :: name_var_dp_2D_16         = 'dp_2D_16       '
    CHARACTER(LEN=256) :: name_var_dp_2D_17         = 'dp_2D_17       '
    CHARACTER(LEN=256) :: name_var_dp_2D_18         = 'dp_2D_18       '
    CHARACTER(LEN=256) :: name_var_dp_2D_19         = 'dp_2D_19       '
    CHARACTER(LEN=256) :: name_var_dp_2D_20         = 'dp_2D_20       '
    
    INTEGER :: id_var_dp_3D_01
    INTEGER :: id_var_dp_3D_02
    INTEGER :: id_var_dp_3D_03
    INTEGER :: id_var_dp_3D_04
    INTEGER :: id_var_dp_3D_05
    INTEGER :: id_var_dp_3D_06
    INTEGER :: id_var_dp_3D_07
    INTEGER :: id_var_dp_3D_08
    INTEGER :: id_var_dp_3D_09
    INTEGER :: id_var_dp_3D_10
    
    CHARACTER(LEN=256) :: name_var_dp_3D_01         = 'dp_3D_01      '
    CHARACTER(LEN=256) :: name_var_dp_3D_02         = 'dp_3D_02      '
    CHARACTER(LEN=256) :: name_var_dp_3D_03         = 'dp_3D_03      '
    CHARACTER(LEN=256) :: name_var_dp_3D_04         = 'dp_3D_04      '
    CHARACTER(LEN=256) :: name_var_dp_3D_05         = 'dp_3D_05      '
    CHARACTER(LEN=256) :: name_var_dp_3D_06         = 'dp_3D_06      '
    CHARACTER(LEN=256) :: name_var_dp_3D_07         = 'dp_3D_07      '
    CHARACTER(LEN=256) :: name_var_dp_3D_08         = 'dp_3D_08      '
    CHARACTER(LEN=256) :: name_var_dp_3D_09         = 'dp_3D_09      '
    CHARACTER(LEN=256) :: name_var_dp_3D_10         = 'dp_3D_10      '
    
    INTEGER :: id_var_dp_2D_monthly_01
    INTEGER :: id_var_dp_2D_monthly_02
    INTEGER :: id_var_dp_2D_monthly_03
    INTEGER :: id_var_dp_2D_monthly_04
    INTEGER :: id_var_dp_2D_monthly_05
    INTEGER :: id_var_dp_2D_monthly_06
    INTEGER :: id_var_dp_2D_monthly_07
    INTEGER :: id_var_dp_2D_monthly_08
    INTEGER :: id_var_dp_2D_monthly_09
    INTEGER :: id_var_dp_2D_monthly_10
    
    CHARACTER(LEN=256) :: name_var_dp_2D_monthly_01 = 'dp_2D_monthly_01'
    CHARACTER(LEN=256) :: name_var_dp_2D_monthly_02 = 'dp_2D_monthly_02'
    CHARACTER(LEN=256) :: name_var_dp_2D_monthly_03 = 'dp_2D_monthly_03'
    CHARACTER(LEN=256) :: name_var_dp_2D_monthly_04 = 'dp_2D_monthly_04'
    CHARACTER(LEN=256) :: name_var_dp_2D_monthly_05 = 'dp_2D_monthly_05'
    CHARACTER(LEN=256) :: name_var_dp_2D_monthly_06 = 'dp_2D_monthly_06'
    CHARACTER(LEN=256) :: name_var_dp_2D_monthly_07 = 'dp_2D_monthly_07'
    CHARACTER(LEN=256) :: name_var_dp_2D_monthly_08 = 'dp_2D_monthly_08'
    CHARACTER(LEN=256) :: name_var_dp_2D_monthly_09 = 'dp_2D_monthly_09'
    CHARACTER(LEN=256) :: name_var_dp_2D_monthly_10 = 'dp_2D_monthly_10'
        
  END TYPE type_netcdf_debug
    
  TYPE type_netcdf_PD_data
    ! For reading an input file describing a present-day model region, on a Cartesian grid
    
    CHARACTER(LEN=256) :: filename
    
    ! ID for NetCDF file:
    INTEGER :: ncid
    
    ! ID's for variables:
    ! ===================
    
    ! Dimensions
    INTEGER :: id_dim_x
    INTEGER :: id_dim_y
    
    CHARACTER(LEN=256) :: name_dim_x                     = 'x                    '
    CHARACTER(LEN=256) :: name_dim_y                     = 'y                    '
    
    ! Variables:
    INTEGER :: id_var_x
    INTEGER :: id_var_y
    INTEGER :: id_var_Hi
    INTEGER :: id_var_Hb
    INTEGER :: id_var_Hs
    
    CHARACTER(LEN=256) :: name_var_x                     = 'x                    '
    CHARACTER(LEN=256) :: name_var_y                     = 'y                    '
    CHARACTER(LEN=256) :: name_var_Hi                    = 'Hi                   '
    CHARACTER(LEN=256) :: name_var_Hb                    = 'Hb                   '
    CHARACTER(LEN=256) :: name_var_Hs                    = 'Hs                   '
        
  END TYPE type_netcdf_PD_data
    
  TYPE type_netcdf_init_data
    ! For reading an input file describing the initial state of a model region, on a Cartesian grid
    
    CHARACTER(LEN=256) :: filename
    
    ! ID for NetCDF file:
    INTEGER :: ncid
    
    ! ID's for variables:
    ! ===================
    
    INTEGER :: id_dim_x
    INTEGER :: id_dim_y
    INTEGER :: id_dim_zeta
    INTEGER :: id_dim_time
    INTEGER :: id_dim_month
    
    ! Variable names
    CHARACTER(LEN=256) :: name_dim_x                     = 'x                    '
    CHARACTER(LEN=256) :: name_dim_y                     = 'y                    '
    CHARACTER(LEN=256) :: name_dim_zeta                  = 'zeta                 '
    CHARACTER(LEN=256) :: name_dim_time                  = 'time                 '
    CHARACTER(LEN=256) :: name_dim_month                 = 'month                '
    
    ! Key output
    INTEGER :: id_var_x
    INTEGER :: id_var_y
    INTEGER :: id_var_zeta
    INTEGER :: id_var_time
    INTEGER :: id_var_month
    
    INTEGER :: id_var_Hi
    INTEGER :: id_var_Hb
    INTEGER :: id_var_Hs
    INTEGER :: id_var_Ti
    INTEGER :: id_var_dHb
    INTEGER :: id_var_SL
    INTEGER :: id_var_FirnDepth
    INTEGER :: id_var_MeltPreviousYear
    
    ! Variable names
    CHARACTER(LEN=256) :: name_var_x                     = 'x                    '
    CHARACTER(LEN=256) :: name_var_y                     = 'y                    '
    CHARACTER(LEN=256) :: name_var_zeta                  = 'zeta                 '
    CHARACTER(LEN=256) :: name_var_time                  = 'time                 '
    CHARACTER(LEN=256) :: name_var_month                 = 'month                '
    
    CHARACTER(LEN=256) :: name_var_Hi                    = 'Hi                   '
    CHARACTER(LEN=256) :: name_var_Hb                    = 'Hb                   '
    CHARACTER(LEN=256) :: name_var_Hs                    = 'Hs                   '
    CHARACTER(LEN=256) :: name_var_Ti                    = 'Ti                   '
    CHARACTER(LEN=256) :: name_var_dHb                   = 'dHb                  '
    CHARACTER(LEN=256) :: name_var_SL                    = 'SL                   '
    CHARACTER(LEN=256) :: name_var_FirnDepth             = 'FirnDepth            '
    CHARACTER(LEN=256) :: name_var_MeltPreviousYear      = 'MeltPreviousYear     '
        
  END TYPE type_netcdf_init_data
    
  TYPE type_netcdf_climate_data
    ! For reading an input file containing either a GCM snapshot or a PD observations data set (e.g. ERA-40),
    ! describing the global climate with monthly fields on a lat/lon grid
    
    CHARACTER(LEN=256) :: filename
    
    ! ID for NetCDF file:
    INTEGER :: ncid
    
    ! ID's for variables:
    ! ===================
    
    ! Dimensions
    INTEGER :: id_dim_lon
    INTEGER :: id_dim_lat
    INTEGER :: id_dim_month
    
    CHARACTER(LEN=256) :: name_dim_lon                   = 'lon                  '
    CHARACTER(LEN=256) :: name_dim_lat                   = 'lat                  '
    CHARACTER(LEN=256) :: name_dim_month                 = 'month                '
    
    ! Variables
    INTEGER :: id_var_lon
    INTEGER :: id_var_lat
    INTEGER :: id_var_Hs
    INTEGER :: id_var_T2m
    INTEGER :: id_var_Precip
    INTEGER :: id_var_Wind_WE
    INTEGER :: id_var_Wind_SN
    
    CHARACTER(LEN=256) :: name_var_lon                   = 'lon                  '
    CHARACTER(LEN=256) :: name_var_lat                   = 'lat                  '
    CHARACTER(LEN=256) :: name_var_Hs                    = 'Hs                   '
    CHARACTER(LEN=256) :: name_var_T2m                   = 'T2m                  '
    CHARACTER(LEN=256) :: name_var_Precip                = 'Precip               '
    CHARACTER(LEN=256) :: name_var_Wind_WE               = 'Wind_WE              '
    CHARACTER(LEN=256) :: name_var_Wind_SN               = 'Wind_SN              '
        
  END TYPE type_netcdf_climate_data

  TYPE type_netcdf_ocean_data
    ! For reading an input file containing either a GCM ocean snapshot or a PD observations data set (e.g. WOA18),
    ! describing the global ocean with yearly fields on a lat/lon/depth grid
    
    CHARACTER(LEN=256) :: filename
    
    ! ID for NetCDF file:
    INTEGER :: ncid
    
    ! ID's for variables:
    ! ===================
    
    ! Dimensions
    INTEGER :: id_dim_lon
    INTEGER :: id_dim_lat
    INTEGER :: id_dim_z_ocean
    
    CHARACTER(LEN=256) :: name_dim_lon                   = 'lon                  '
    CHARACTER(LEN=256) :: name_dim_lat                   = 'lat                  '
    CHARACTER(LEN=256) :: name_dim_z_ocean               = 'depth                '
    
    ! Variables
    INTEGER :: id_var_lon
    INTEGER :: id_var_lat
    INTEGER :: id_var_z_ocean
    INTEGER :: id_var_T_ocean
    INTEGER :: id_var_S_ocean
    
    CHARACTER(LEN=256) :: name_var_lon                   = 'lon                  '
    CHARACTER(LEN=256) :: name_var_lat                   = 'lat                  '
    CHARACTER(LEN=256) :: name_var_z_ocean               = 'depth                '
<<<<<<< HEAD
    CHARACTER(LEN=256) :: name_var_T_ocean               = 't_an                 '
    CHARACTER(LEN=256) :: name_var_S_ocean               = 's_an                 '
=======
    CHARACTER(LEN=256) :: name_var_mask_ocean            = '                     '
>>>>>>> a7bf840c
        
  END TYPE type_netcdf_ocean_data
    
  TYPE type_netcdf_insolation
    ! For reading an input file containing an insolation history reconstruction (e.g. Lasker et al., 2004),
    ! describing top-of-the-atmosphere insolation for every month of the year at a latitudinal grid.
    
    CHARACTER(LEN=256) :: filename
    
    ! ID for NetCDF file:
    INTEGER :: ncid
    
    ! ID's for variables:
    ! ===================
    
    ! Dimensions
    INTEGER :: id_dim_time
    INTEGER :: id_dim_month
    INTEGER :: id_dim_lat
    
    CHARACTER(LEN=256) :: name_dim_time                  = 'time                 '
    CHARACTER(LEN=256) :: name_dim_month                 = 'month                '
    CHARACTER(LEN=256) :: name_dim_lat                   = 'lat                  '
    
    ! Variables
    INTEGER :: id_var_time
    INTEGER :: id_var_month
    INTEGER :: id_var_lat
    INTEGER :: id_var_Q_TOA
    
    CHARACTER(LEN=256) :: name_var_time                  = 'time                 '
    CHARACTER(LEN=256) :: name_var_month                 = 'month                '
    CHARACTER(LEN=256) :: name_var_lat                   = 'lat                  '
    CHARACTER(LEN=256) :: name_var_Q_TOA                 = 'Q_TOA                '
        
  END TYPE type_netcdf_insolation
  
  TYPE type_netcdf_geothermal_heat_flux
    ! For reading an input file containing geothermal heat flux (e.g. Shapiro and Ritzwoller, 2004),
    ! describing geothermal heat flux at a lon-lat grid.

    CHARACTER(LEN=256) :: filename

    ! ID for NetCDF file:
    INTEGER :: ncid

    ! ID's for variables:
    ! ===================

    ! Dimensions
    INTEGER :: id_dim_time
    INTEGER :: id_dim_month
    INTEGER :: id_dim_lon
    INTEGER :: id_dim_lat

    CHARACTER(LEN=256) :: name_dim_lon                   = 'Longitude            '
    CHARACTER(LEN=256) :: name_dim_lat                   = 'Latitude             '

    ! Variables
    INTEGER :: id_var_lon
    INTEGER :: id_var_lat
    INTEGER :: id_var_ghf

    CHARACTER(LEN=256) :: name_var_lon                   = 'Longitude            '
    CHARACTER(LEN=256) :: name_var_lat                   = 'Latitude             '
    CHARACTER(LEN=256) :: name_var_ghf                   = 'hflux                '

  END TYPE type_netcdf_geothermal_heat_flux

  TYPE type_netcdf_climate_forcing
    ! For reading an input file containing climate data,
    ! describing 2-m air temperature and precipitation, or SMB at a lon-lat grid.

    CHARACTER(LEN=256) :: filename

    ! ID for NetCDF file:
    INTEGER :: ncid

    ! ID's for variables:
    ! ===================

    ! Dimensions
    INTEGER :: id_dim_time
    INTEGER :: id_dim_month
    INTEGER :: id_dim_lon
    INTEGER :: id_dim_lat
    INTEGER :: id_dim_x
    INTEGER :: id_dim_y

    CHARACTER(LEN=256) :: name_dim_time                  = 'time                 '
    CHARACTER(LEN=256) :: name_dim_month                 = 'month                '
    CHARACTER(LEN=256) :: name_dim_lon                   = 'lon                  '
    CHARACTER(LEN=256) :: name_dim_lat                   = 'lat                  '
    CHARACTER(LEN=256) :: name_dim_x                     = 'NX                   '
    CHARACTER(LEN=256) :: name_dim_y                     = 'NY                   '

    ! Variables
    INTEGER :: id_var_time
    INTEGER :: id_var_month
    INTEGER :: id_var_lon
    INTEGER :: id_var_lat
    INTEGER :: id_var_x
    INTEGER :: id_var_y
    INTEGER :: id_var_T2m
    INTEGER :: id_var_Precip
    INTEGER :: id_var_SMB

    CHARACTER(LEN=256) :: name_var_time                  = 'time                 '
    CHARACTER(LEN=256) :: name_var_month                 = 'month                '
    CHARACTER(LEN=256) :: name_var_lon                   = 'lon                  '
    CHARACTER(LEN=256) :: name_var_lat                   = 'lat                  '
    CHARACTER(LEN=256) :: name_var_x                     = 'x                    '
    CHARACTER(LEN=256) :: name_var_y                     = 'y                    '
    CHARACTER(LEN=256) :: name_var_T2m                   = 'T2m                  '
    CHARACTER(LEN=256) :: name_var_Precip                = 'Precip               '
    CHARACTER(LEN=256) :: name_var_SMB                   = 'SMB                  '

  END TYPE type_netcdf_climate_forcing
  
  TYPE type_netcdf_SELEN_global_topo
    ! A NETCDF file containing global topography data for SELEN on an irregular global mesh
    
    CHARACTER(LEN=256) :: filename
    
    ! ID for NetCDF file:
    INTEGER :: ncid
    
  ! Dimensions
  ! ==========
    
    INTEGER :: id_dim_vi
    INTEGER :: id_dim_ti
    INTEGER :: id_dim_ci
    INTEGER :: id_dim_three
  
    CHARACTER(LEN=256) :: name_dim_vi                    = 'vi                   '
    CHARACTER(LEN=256) :: name_dim_ti                    = 'ti                   '
    CHARACTER(LEN=256) :: name_dim_ci                    = 'ci                   '
    CHARACTER(LEN=256) :: name_dim_three                 = 'three                '
    
    INTEGER :: id_var_V
    INTEGER :: id_var_Tri
    INTEGER :: id_var_nC
    INTEGER :: id_var_C
    INTEGER :: id_var_niTri
    INTEGER :: id_var_iTri
  
    CHARACTER(LEN=256) :: name_var_V                     = 'V                    '
    CHARACTER(LEN=256) :: name_var_Tri                   = 'Tri                  '    
    CHARACTER(LEN=256) :: name_var_nC                    = 'nC                   '
    CHARACTER(LEN=256) :: name_var_C                     = 'C                    '
    CHARACTER(LEN=256) :: name_var_niTri                 = 'niTri                '
    CHARACTER(LEN=256) :: name_var_iTri                  = 'iTri                 '
    
  ! Variables
  ! =========
    
    INTEGER :: id_var_lat
    INTEGER :: id_var_lon
    INTEGER :: id_var_Hb
    INTEGER :: id_var_ianc
    
    CHARACTER(LEN=256) :: name_var_lat                   = 'lat                  '
    CHARACTER(LEN=256) :: name_var_lon                   = 'lon                  '
    CHARACTER(LEN=256) :: name_var_Hb                    = 'Hb                   '
    CHARACTER(LEN=256) :: name_var_ianc                  = 'ianc                 '
    
  END TYPE type_netcdf_SELEN_global_topo
  
  TYPE type_netcdf_SELEN_output
    ! A NETCDF file containing output of SELEN (ice loading, bed topography and geoid perturbation)
    ! on the global SELEN mesh
    
    CHARACTER(LEN=256) :: filename
    
    ! ID for NetCDF file:
    INTEGER :: ncid
    
    ! Index of time frame to be written to
    INTEGER :: ti
    
  ! Dimensions
  ! ==========
    
    INTEGER :: id_dim_vi
    INTEGER :: id_dim_ti
    INTEGER :: id_dim_ci
    INTEGER :: id_dim_three
    INTEGER :: id_dim_time
  
    CHARACTER(LEN=256) :: name_dim_vi                    = 'vi                   '
    CHARACTER(LEN=256) :: name_dim_ti                    = 'ti                   '
    CHARACTER(LEN=256) :: name_dim_ci                    = 'ci                   '
    CHARACTER(LEN=256) :: name_dim_three                 = 'three                '
    CHARACTER(LEN=256) :: name_dim_time                  = 'time                 '
    
    INTEGER :: id_var_V
    INTEGER :: id_var_Tri
    INTEGER :: id_var_nC
    INTEGER :: id_var_C
    INTEGER :: id_var_niTri
    INTEGER :: id_var_iTri
    INTEGER :: id_var_time
  
    CHARACTER(LEN=256) :: name_var_V                     = 'V                    '
    CHARACTER(LEN=256) :: name_var_Tri                   = 'Tri                  '    
    CHARACTER(LEN=256) :: name_var_nC                    = 'nC                   '
    CHARACTER(LEN=256) :: name_var_C                     = 'C                    '
    CHARACTER(LEN=256) :: name_var_niTri                 = 'niTri                '
    CHARACTER(LEN=256) :: name_var_iTri                  = 'iTri                 '
    CHARACTER(LEN=256) :: name_var_time                  = 'time                 '
    
  ! Variables
  ! =========
    
    INTEGER :: id_var_lat
    INTEGER :: id_var_lon
    INTEGER :: id_var_Hi
    INTEGER :: id_var_Hi_rel
    INTEGER :: id_var_N
    INTEGER :: id_var_U
    INTEGER :: id_var_ocean_function
    
    CHARACTER(LEN=256) :: name_var_lat                   = 'lat                  '
    CHARACTER(LEN=256) :: name_var_lon                   = 'lon                  '
    CHARACTER(LEN=256) :: name_var_Hi                    = 'Hi                   '
    CHARACTER(LEN=256) :: name_var_Hi_rel                = 'Hi_rel               '
    CHARACTER(LEN=256) :: name_var_N                     = 'N                    '
    CHARACTER(LEN=256) :: name_var_U                     = 'U                    '
    CHARACTER(LEN=256) :: name_var_ocean_function        = 'ocean_function       '
    
  END TYPE type_netcdf_SELEN_output
  
  TYPE type_netcdf_extrapolated_ocean_data
    ! Integers describing open ports to different variables in an opened NetCDF file,
    ! plus character strings describing the names of those variables.
    
    CHARACTER(LEN=256) :: filename
    
    ! ID for NetCDF file:
    INTEGER :: ncid
    
    ! Index of time frame to be written to
    INTEGER :: ti
    
  ! Dimensions
  ! ==========
    
    INTEGER :: id_dim_x
    INTEGER :: id_dim_y
    INTEGER :: id_dim_z_ocean
  
    CHARACTER(LEN=256) :: name_dim_x                     = 'x                    '
    CHARACTER(LEN=256) :: name_dim_y                     = 'y                    '
    CHARACTER(LEN=256) :: name_dim_z_ocean               = 'z_ocean              '
  
    INTEGER :: id_var_x
    INTEGER :: id_var_y
    INTEGER :: id_var_z_ocean
    
    CHARACTER(LEN=256) :: name_var_x                     = 'x                    '
    CHARACTER(LEN=256) :: name_var_y                     = 'y                    '
    CHARACTER(LEN=256) :: name_var_z_ocean               = 'z_ocean              '
    
  ! Variables
  ! =========
    
    INTEGER :: id_var_T_ocean
    INTEGER :: id_var_S_ocean
    
    CHARACTER(LEN=256) :: name_var_T_ocean               = 'T_ocean              '
    CHARACTER(LEN=256) :: name_var_S_ocean               = 'S_ocean              '
    
  END TYPE type_netcdf_extrapolated_ocean_data
  
CONTAINS

END MODULE data_types_netcdf_module<|MERGE_RESOLUTION|>--- conflicted
+++ resolved
@@ -632,12 +632,6 @@
     CHARACTER(LEN=256) :: name_var_lon                   = 'lon                  '
     CHARACTER(LEN=256) :: name_var_lat                   = 'lat                  '
     CHARACTER(LEN=256) :: name_var_z_ocean               = 'depth                '
-<<<<<<< HEAD
-    CHARACTER(LEN=256) :: name_var_T_ocean               = 't_an                 '
-    CHARACTER(LEN=256) :: name_var_S_ocean               = 's_an                 '
-=======
-    CHARACTER(LEN=256) :: name_var_mask_ocean            = '                     '
->>>>>>> a7bf840c
         
   END TYPE type_netcdf_ocean_data
     
