--- conflicted
+++ resolved
@@ -4,11 +4,6 @@
   ! ====================
   
   start_time_of_run_config                    = 0.0                              ! Start time (in years) of the simulations
-<<<<<<< HEAD
-  end_time_of_run_config                      = 10000.0                          ! End   time (in years) of the simulations
-  dt_max_config                               = 10.0                             ! Maximum time step (in years) of the ice model
-  dt_output_config                            = 100.0                            ! Time step (in years) for writing output
-=======
   end_time_of_run_config                      = 100000.0                              ! End   time (in years) of the simulations
   dt_coupling_config                          = 100.0                            ! Interval of coupling (in years) between the four ice-sheets  
   dt_max_config                               = 10.0                             ! Maximum time step (in years) of the ice model
@@ -51,76 +46,36 @@
   
   ! MISOMIP1 (see Asay-Davis et al., 2016)
   MISOMIP1_scenario_config                    = ''                               ! Choose between the four MISOMIP+ scenarios from Asay-Davis et al. (2016): IceOcean1ra, IceOcean1rr, IceOcean2ra, IceOcean2rr
->>>>>>> 379de755
-  
+ 
   ! Whether or not to let IMAU_ICE dynamically create its own output folder.
   ! This works fine locally, on LISA its better to use a fixed folder name.
   ! =======================================================================
   
-<<<<<<< HEAD
-  create_procedural_output_dir_config         = .TRUE.                          ! Automatically create an output directory with a procedural name (e.g. results_20210720_001/)
-  fixed_output_dir_config                     = 'Berends2022_basal_inversion/exp_I_inv_40km_unperturbed'       ! If not, create a directory with this name instead (stops the program if this directory already exists)
-  fixed_output_dir_suffix_config              = ''                               ! Suffix to put after the fixed output directory name, useful when doing ensemble runs with the template+variation set-up
-  do_write_regional_scalar_output_config      = .FALSE.
-  do_write_global_scalar_output_config        = .FALSE.
-=======
   create_procedural_output_dir_config         = .TRUE.                           ! Automatically create an output directory with a procedural name (e.g. results_20210720_001/)
   fixed_output_dir_config                     = 'results_IMAU_ICE'               ! If not, create a directory with this name instead (stops the program if this directory already exists)
   fixed_output_dir_suffix_config              = ''                               ! Suffix to put after the fixed output directory name, useful when doing ensemble runs with the template+variation set-up
   do_write_regional_scalar_output_config      = .TRUE.
   do_write_global_scalar_output_config        = .TRUE.
->>>>>>> 379de755
   
   ! Debugging
   ! =========
   
-<<<<<<< HEAD
-  do_write_debug_data_config                  = .TRUE.                          ! Whether or not the debug NetCDF file should be created and written to
-=======
   do_write_debug_data_config                  = .FALSE.                          ! Whether or not the debug NetCDF file should be created and written to
->>>>>>> 379de755
   do_check_for_NaN_config                     = .FALSE.                          ! Whether or not fields should be checked for NaN values
   
   ! Horizontal grid spacing and size for the four regions
   ! =====================================================
   
-<<<<<<< HEAD
   xmin_ANT_config                             =  -700000.0                       ! Western  boundary     of the Antarctica domain [m]
   xmax_ANT_config                             =   700000.0                       ! Eastern  boundary     of the Antarctica domain [m]
   ymin_ANT_config                             =  -700000.0                       ! Southern boundary     of the Antarctica domain [m]
   ymax_ANT_config                             =   700000.0                       ! Northern boundary     of the Antarctica domain [m]
   dx_ANT_config                               = 40000.0                          ! Horizontal resolution of the Antarctica domain [m]
-=======
-  xmin_NAM_config                             = -3600000.0                       ! Western  boundary     of the North America domain [m]
-  xmax_NAM_config                             =  3600000.0                       ! Eastern  boundary     of the North America domain [m]
-  ymin_NAM_config                             = -2400000.0                       ! Southern boundary     of the North America domain [m]
-  ymax_NAM_config                             =  2400000.0                       ! Northern boundary     of the North America domain [m]
-  dx_NAM_config                               = 40000.0                          ! Horizontal resolution of the North America domain [m]
-  
-  xmin_EAS_config                             = -3400000.0                       ! Western  boundary     of the Eurasia domain [m]
-  xmax_EAS_config                             =  3400000.0                       ! Eastern  boundary     of the Eurasia domain [m]
-  ymin_EAS_config                             = -2080000.0                       ! Southern boundary     of the Eurasia domain [m]
-  ymax_EAS_config                             =  2080000.0                       ! Northern boundary     of the Eurasia domain [m]
-  dx_EAS_config                               = 40000.0                          ! Horizontal resolution of the Eurasia domain [m]
-  
-  xmin_GRL_config                             =  -830000.0                       ! Western  boundary     of the Greenland domain [m]
-  xmax_GRL_config                             =   830000.0                       ! Eastern  boundary     of the Greenland domain [m]
-  ymin_GRL_config                             = -1430000.0                       ! Southern boundary     of the Greenland domain [m]
-  ymax_GRL_config                             =  1430000.0                       ! Northern boundary     of the Greenland domain [m]
-  dx_GRL_config                               = 20000.0                          ! Horizontal resolution of the Greenland domain [m]
-  
-  xmin_ANT_config                             = -3300000.0                       ! Western  boundary     of the Antarctica domain [m]
-  xmax_ANT_config                             =  3300000.0                       ! Eastern  boundary     of the Antarctica domain [m]
-  ymin_ANT_config                             = -3300000.0                       ! Southern boundary     of the Antarctica domain [m]
-  ymax_ANT_config                             =  3300000.0                       ! Northern boundary     of the Antarctica domain [m]
-  dx_ANT_config                               = 80000.0                          ! Horizontal resolution of the Antarctica domain [m]
->>>>>>> 379de755
 
   ! Reference geometries (initial, present-day, and GIA equilibrium)
   ! ================================================================
   
   ! Initial geometry
-<<<<<<< HEAD
   choice_refgeo_init_ANT_config               = 'restart'                        ! Choice of initial geometry for Antarctica   ; can be "idealised", "realistic", or "restart"
   time_to_restart_from_ANT_config             = 50000.0
   filename_refgeo_init_ANT_config             = 'Berends2022_basal_inversion/exp_I_target_40km/restart_ANT.nc'
@@ -134,45 +89,6 @@
   filename_refgeo_GIAeq_ANT_config            = 'Berends2022_basal_inversion/input_data/experiment_I/exp_I_topography_40km.nc'
   
   remove_Lake_Vostok_config                   = .FALSE.
-=======
-  choice_refgeo_init_NAM_config               = 'realistic'                      ! Choice of initial geometry for North America; can be "idealised", "realistic", or "restart"
-  choice_refgeo_init_EAS_config               = 'realistic'                      ! Choice of initial geometry for Eurasia      ; can be "idealised", "realistic", or "restart"
-  choice_refgeo_init_GRL_config               = 'realistic'                      ! Choice of initial geometry for Greenland    ; can be "idealised", "realistic", or "restart"
-  choice_refgeo_init_ANT_config               = 'realistic'                      ! Choice of initial geometry for Antarctica   ; can be "idealised", "realistic", or "restart"
-  time_to_restart_from_NAM_config             = 0.0                              ! Can be different from C%start_time_of_run, though this will issue a warning
-  time_to_restart_from_EAS_config             = 0.0  
-  time_to_restart_from_GRL_config             = 0.0  
-  time_to_restart_from_ANT_config             = 0.0  
-  choice_refgeo_init_idealised_config         = 'flatearth'                      ! Choice of schematic initial geometry; see "generate_idealised_geometry" in reference_fields_module for options
-  filename_refgeo_init_NAM_config             = '/Users/berends/Documents/Datasets/ETOPO1/NorthAmerica_ETOPO1_5km.nc'
-  filename_refgeo_init_EAS_config             = '/Users/berends/Documents/Datasets/ETOPO1/Eurasia_ETOPO1_5km.nc'
-  filename_refgeo_init_GRL_config             = '/Users/berends/Documents/Datasets/Bedmachine_Greenland/Greenland_BedMachine_5km.nc'
-  filename_refgeo_init_ANT_config             = '/Users/berends/Documents/Datasets/Bedmachine_Antarctica/Bedmachine_v1_Antarctica_5km.nc'
-  
-  ! Present-day geometry
-  choice_refgeo_PD_NAM_config                 = 'realistic'                      ! Choice of present-day geometry for North America; can be "idealised", "realistic", or "restart"
-  choice_refgeo_PD_EAS_config                 = 'realistic'                      ! Choice of present-day geometry for Eurasia      ; can be "idealised", "realistic", or "restart"
-  choice_refgeo_PD_GRL_config                 = 'realistic'                      ! Choice of present-day geometry for Greenland    ; can be "idealised", "realistic", or "restart"
-  choice_refgeo_PD_ANT_config                 = 'realistic'                      ! Choice of present-day geometry for Antarctica   ; can be "idealised", "realistic", or "restart"
-  choice_refgeo_PD_idealised_config           = 'flatearth'                      ! Choice of schematic present-day geometry; see "generate_idealised_geometry" in reference_fields_module for options
-  filename_refgeo_PD_NAM_config               = '/Users/berends/Documents/Datasets/ETOPO1/NorthAmerica_ETOPO1_5km.nc'
-  filename_refgeo_PD_EAS_config               = '/Users/berends/Documents/Datasets/ETOPO1/Eurasia_ETOPO1_5km.nc'
-  filename_refgeo_PD_GRL_config               = '/Users/berends/Documents/Datasets/Bedmachine_Greenland/Greenland_BedMachine_5km.nc'
-  filename_refgeo_PD_ANT_config               = '/Users/berends/Documents/Datasets/Bedmachine_Antarctica/Bedmachine_v1_Antarctica_5km.nc'
-  
-  ! GIA equilibrium geometry
-  choice_refgeo_GIAeq_NAM_config              = 'realistic'                      ! Choice of GIA equilibrium geometry for North America; can be "idealised", "realistic", or "restart"
-  choice_refgeo_GIAeq_EAS_config              = 'realistic'                      ! Choice of GIA equilibrium geometry for Eurasia      ; can be "idealised", "realistic", or "restart"
-  choice_refgeo_GIAeq_GRL_config              = 'realistic'                      ! Choice of GIA equilibrium geometry for Greenland    ; can be "idealised", "realistic", or "restart"
-  choice_refgeo_GIAeq_ANT_config              = 'realistic'                      ! Choice of GIA equilibrium geometry for Antarctica   ; can be "idealised", "realistic", or "restart"
-  choice_refgeo_GIAeq_idealised_config        = 'flatearth'                      ! Choice of schematic GIA equilibrium geometry; see "generate_idealised_geometry" in reference_fields_module for options
-  filename_refgeo_GIAeq_NAM_config            = '/Users/berends/Documents/Datasets/ETOPO1/NorthAmerica_ETOPO1_5km.nc'
-  filename_refgeo_GIAeq_EAS_config            = '/Users/berends/Documents/Datasets/ETOPO1/Eurasia_ETOPO1_5km.nc'
-  filename_refgeo_GIAeq_GRL_config            = '/Users/berends/Documents/Datasets/Bedmachine_Greenland/Greenland_BedMachine_5km.nc'
-  filename_refgeo_GIAeq_ANT_config            = '/Users/berends/Documents/Datasets/Bedmachine_Antarctica/Bedmachine_v1_Antarctica_5km.nc'
-
-  remove_Lake_Vostok_config                   = .TRUE.
->>>>>>> 379de755
   
   ! Global forcing (insolation, CO2, d18O, geothermal heat flux)
   ! ============================================================
@@ -185,7 +101,6 @@
   choice_forcing_method_config                = 'none' 
    
   ! Insolation forcing (NetCDF)
-<<<<<<< HEAD
   choice_insolation_forcing_config            = 'none'                      ! Choice of insolation forcing: "none", "static", "realistic"
   
   ! Geothermal heat flux
@@ -194,38 +109,6 @@
   ! Parameters for calculating modelled benthic d18O
   do_calculate_benthic_d18O_config            = .FALSE.                          ! Whether or not to calculate modelled benthic d18O (set to .FALSE. for e.g. idealised-geometry experiments, future projections)
   
-=======
-  choice_insolation_forcing_config            = 'none'                           ! Choice of insolation forcing: "none", "static", "realistic"
-  static_insolation_time_config               = 0.0                              ! Keep insolation values fixed to this time when choice_insolation_forcing = 'static'
-  filename_insolation_config                  = '/Users/berends/Documents/Datasets/Insolation/Laskar_etal_2004_insolation.nc'
-  
-  ! CO2 record (ASCII text file, so the number of rows needs to be specified)
-  filename_CO2_record_config                  = '/Users/berends/Documents/Datasets/CO2/EPICA_CO2_Bereiter_2015_100yr.dat'
-  CO2_record_length_config                    = 8001
-  
-  ! d18O record (ASCII text file, so the number of rows needs to be specified)
-  filename_d18O_record_config                 = '/Users/berends/Documents/Datasets/d18O/Ahn2017_d18O.dat'
-  d18O_record_length_config                   = 2051
-  
-  ! Geothermal heat flux
-  choice_geothermal_heat_flux_config          = 'constant'                       ! Choice of geothermal heat flux; can be 'constant' or 'spatial'
-  constant_geothermal_heat_flux_config        = 1.72E06                          ! Geothermal Heat flux [J m^-2 yr^-1] Sclater et al. (1980)
-  filename_geothermal_heat_flux_config        = '/Users/berends/Documents/Datasets/GHF/geothermal_heatflux_ShapiroRitzwoller2004_global_1x1_deg.nc'
-
-  ! Parameters for calculating modelled benthic d18O
-  do_calculate_benthic_d18O_config            = .FALSE.                          ! Whether or not to calculate modelled benthic d18O (set to .FALSE. for e.g. idealised-geometry experiments, future projections)
-  dT_deepwater_averaging_window_config        = 3000                             ! Time window (in yr) over which global mean temperature anomaly is averaged to find the deep-water temperature anomaly
-  dT_deepwater_dT_surf_ratio_config           = 0.25                             ! Ratio between global mean surface temperature change and deep-water temperature change
-  d18O_dT_deepwater_ratio_config              = -0.28                            ! Ratio between deep-water temperature change and benthic d18O change
-  
-  ! Parameters for the inverse routine
-  dT_glob_inverse_averaging_window_config     = 2000.0                           ! Time window (in yr) over which global mean temperature anomaly is averaged before changing it with the inverse routine
-  inverse_d18O_to_dT_glob_scaling_config      = 20.0                             ! Scaling factor between modelled d18O anomaly and prescribed temperature anomaly change (value from de Boer et al., 2013)
-  CO2_inverse_averaging_window_config         = 2000.0                           ! Time window (in yr) over which CO2                             is averaged before changing it with the inverse routine
-  inverse_d18O_to_CO2_scaling_config          = 68.0                             ! Scaling factor between modelled d18O anomaly and modelled CO2 change (value from Berends et al., 2019)
-  inverse_d18O_to_CO2_initial_CO2_config      = 280.0                            ! CO2 value at the start of the simulation when using the inverse method to calculate CO2
-
->>>>>>> 379de755
   ! Ice dynamics - velocity
   ! =======================
   
@@ -260,11 +143,7 @@
   DIVA_SOR_tol_config                         = 2.5                              ! DIVA SOR   solver - stop criterion, absolute difference
   DIVA_SOR_omega_config                       = 1.3                              ! DIVA SOR   solver - over-relaxation parameter
   DIVA_PETSc_rtol_config                      = 0.01                             ! DIVA PETSc solver - stop criterion, relative difference (iteration stops if rtol OR abstol is reached)
-<<<<<<< HEAD
   DIVA_PETSc_abstol_config                    = 0.1                              ! DIVA PETSc solver - stop criterion, absolute difference
-=======
-  DIVA_PETSc_abstol_config                    = 2.5                              ! DIVA PETSc solver - stop criterion, absolute difference
->>>>>>> 379de755
 
   ! Ice dynamics - time integration
   ! ===============================
@@ -292,12 +171,9 @@
   ice_thickness_east_BC_config                = 'zero' 
   ice_thickness_south_BC_config               = 'zero'
   ice_thickness_north_BC_config               = 'zero'
-<<<<<<< HEAD
-=======
   choice_mask_noice_NAM_config                = 'NAM_remove_GRL'                 ! Choice of mask_noice configuration
   choice_mask_noice_EAS_config                = 'EAS_remove_GRL'
   choice_mask_noice_GRL_config                = 'GRL_remove_Ellesmere'
->>>>>>> 379de755
   choice_mask_noice_ANT_config                = 'none'                           ! For Antarctica, additional choices are included for certain idealised-geometry experiments: "MISMIP_mod", "MISMIP+"
 
   ! Partially fixed geometry, useful for initialisation and inversion runs
@@ -309,27 +185,6 @@
   ! ===========================================
   
   ! Sliding laws
-  choice_sliding_law_config                   = 'Zoet-Iverson'                   ! Choice of sliding law: "no_sliding", "idealised", "Coulomb", "Coulomb_regularised", "Weertman", "Tsai2015", "Schoof2005", "Zoet-Iverson"
-<<<<<<< HEAD
-  slid_delta_v_config                         = 1.0E-3                           ! Normalisation parameter to prevent errors when velocity is zero
-=======
-  choice_idealised_sliding_law_config         = ''                               ! "ISMIP_HOM_C", "ISMIP_HOM_D", "ISMIP_HOM_E", "ISMIP_HOM_F"
-  slid_delta_v_config                         = 1.0E-3                           ! Normalisation parameter to prevent errors when velocity is zero
-  slid_Weertman_m_config                      = 3.0                              ! Exponent in Weertman sliding law
-  slid_Coulomb_reg_q_plastic_config           = 0.3                              ! Scaling exponent   in regularised Coulomb sliding law
-  slid_Coulomb_reg_u_threshold_config         = 100.0                            ! Threshold velocity in regularised Coulomb sliding law
->>>>>>> 379de755
-  slid_ZI_ut_config                           = 200.0                            ! (uniform) transition velocity used in the Zoet-Iverson sliding law [m/yr]
-  slid_ZI_p_config                            = 5.0                              ! Velocity exponent             used in the Zoet-Iverson sliding law
-  
-  ! Basal hydrology
-<<<<<<< HEAD
-  choice_basal_hydrology_config               = 'dry'                            ! Choice of basal conditions: "dry", "saturated", "Martin2011"
-  
-  ! Basal roughness / friction
-  choice_basal_roughness_config               = 'uniform'                        ! "uniform"", parameterised", "prescribed"
-  uniform_Coulomb_phi_fric_config             = 5.0                              ! Uniform value for phi_fric in (regularised) Coulomb sliding law
-=======
   choice_basal_hydrology_config               = 'Martin2011'                     ! Choice of basal conditions: "saturated", "Martin2011"
   Martin2011_hydro_Hb_min_config              = 0.0                              ! Martin et al. (2011) basal hydrology model: low-end  Hb  value of bedrock-dependent pore-water pressure
   Martin2011_hydro_Hb_max_config              = 1000.0                           ! Martin et al. (2011) basal hydrology model: high-end Hb  value of bedrock-dependent pore-water pressure
@@ -348,14 +203,11 @@
   Martin2011till_phi_min_config               = 5.0                              ! Martin et al. (2011) bed roughness model: low-end  phi value of bedrock-dependent till friction angle
   Martin2011till_phi_max_config               = 20.0                             ! Martin et al. (2011) bed roughness model: high-end phi value of bedrock-dependent till friction angle
   basal_roughness_filename_config             = ''                               ! NetCDF file containing a basal roughness field for the chosen sliding law
->>>>>>> 379de755
-  
+
   ! Basal inversion
   do_BIVgeo_config                            = .TRUE.                           ! Whether or not to perform a geometry-based basal inversion (following Pollard & DeConto, 2012)
   choice_BIVgeo_method_config                 = 'Berends2022'                    ! Choice of geometry-based inversion method: "PDC2012", "Lipscomb2021", "CISM+", "Berends2022"
   BIVgeo_dt_config                            = 5.0                              ! Time step      for bed roughness updates in the PDC2012 geometry-based basal inversion method [yr]
-<<<<<<< HEAD
-=======
   BIVgeo_PDC2012_hinv_config                  = 500.0                            ! Scaling factor for bed roughness updates in the PDC2012 geometry-based basal inversion method [m]
   BIVgeo_Lipscomb2021_tauc_config             = 500.0                            ! Timescale       in the Lipscomb2021 geometry-based basal inversion method [yr]
   BIVgeo_Lipscomb2021_H0_config               = 100.0                            ! Thickness scale in the Lipscomb2021 geometry-based basal inversion method [m]
@@ -364,24 +216,11 @@
   BIVgeo_CISMplus_tauc_config                 = 500.0                            ! Timescale       in the CISM+ geometry/velocity-based basal inversion method [yr]
   BIVgeo_CISMplus_H0_config                   = 100.0                            ! Thickness scale in the CISM+ geometry/velocity-based basal inversion method [m]
   BIVgeo_CISMplus_u0_config                   = 10.0                             ! Velocity  scale in the CISM+ geometry/velocity-based basal inversion method [m/yr]
->>>>>>> 379de755
   BIVgeo_Berends2022_tauc_config              = 10.0                             ! Timescale       in the Berends2022 geometry/velocity-based basal inversion method [yr]
   BIVgeo_Berends2022_H0_config                = 100.0                            ! First  thickness scale in the Berends2022 geometry/velocity-based basal inversion method [m]
   BIVgeo_Berends2022_u0_config                = 250.0                            ! First  velocity  scale in the Berends2022 geometry/velocity-based basal inversion method [m/yr]
   BIVgeo_Berends2022_Hi_scale_config          = 300.0                            ! Second thickness scale in the Berends2022 geometry/velocity-based basal inversion method [m]
   BIVgeo_Berends2022_u_scale_config           = 3000.0                           ! Second velocity  scale in the Berends2022 geometry/velocity-based basal inversion method [m/yr]
-<<<<<<< HEAD
-  BIVgeo_target_velocity_filename_config      = 'Berends2022_basal_inversion/exp_I_target_40km/BIV_target_velocity.nc'                               ! NetCDF file where the target velocities are read in the CISM+ and Berends2022 geometry/velocity-based basal inversion methods
-  BIVgeo_filename_output_config               = 'inverted_bed_roughness.nc'                               ! NetCDF file where the final inverted basal roughness will be saved
-
-  ! Thermodynamics and rheology
-  ! ===========================
-  
-  choice_initial_ice_temperature_config       = 'uniform'                        ! Choice of initial ice temperature profile: "uniform", "linear", "Robin", "restart"
-  choice_thermo_model_config                  = 'none'                           ! Choice of thermodynamical model: "none", "3D_heat_equation"
-  choice_ice_rheology_config                  = 'uniform'                        ! Choice of ice rheology model: "uniform", "Huybrechts1992", "MISMIP_mod"
-  uniform_flow_factor_config                  = 1E-16                            ! Uniform ice flow factor (applied when choice_ice_rheology_model_config = "uniform")
-=======
   BIVgeo_target_velocity_filename_config      = '/Users/berends/Documents/Datasets/Ant_velocity_Rignot/Ant_velocity_Rignot2011_20km.nc'                               ! NetCDF file where the target velocities are read in the CISM+ and Berends2022 geometry/velocity-based basal inversion methods
   BIVgeo_filename_output_config               = 'inverted_bed_roughness.nc'                               ! NetCDF file where the final inverted basal roughness will be saved
 
@@ -407,15 +246,11 @@
   uniform_ice_heat_capacity_config            = 2009.0                           ! Uniform ice heat capacity (applied when choice_ice_heat_capacity_config = "uniform")
   choice_ice_thermal_conductivity_config      = 'Ritz1987'                       ! Choice of ice heat capacity model: "uniform", "Ritz1987"
   uniform_ice_thermal_conductivity_config     = 6.626958E7                       ! Uniform ice thermal conductivity (applied when choice_ice_thermal_conductivity_config = "uniform")
->>>>>>> 379de755
   
   ! Climate
   ! =======
 
   choice_climate_model_config                 = 'none'                           ! Choice of climate model: "none", "idealised", "PD_obs", "PD_dTglob", "matrix_warm_cold", "direct_global", "direct_regional"
-<<<<<<< HEAD
-    
-=======
   choice_idealised_climate_config             = 'EISMINT1_A'
   
   ! NetCDF files containing direct global/regional climate forcing
@@ -453,7 +288,6 @@
  
   switch_glacial_index_precip_config          = .FALSE.                          ! If a glacial index is used for the precipitation forcing, it will only depend on CO2
   
->>>>>>> 379de755
   ! Ocean
   ! =====
   
@@ -497,15 +331,9 @@
   ! Surface mass balance
   ! ====================
   
-  choice_SMB_model_config                     = 'direct_regional'                ! Choice of SMB model: "uniform", "idealised", "IMAU-ITM", "direct_global", "direct_regional"
-<<<<<<< HEAD
-  
-  ! NetCDF file containing direct global/regional climate forcing
-  filename_direct_regional_SMB_ANT_config     = 'Berends2022_basal_inversion/input_data/experiment_I/exp_I_SMB_40km.nc'
-=======
+  choice_SMB_model_config                     = 'direct_regional'                ! Choice of SMB model: "uniform", "idealised", "IMAU-ITM", "direct_global", "direct_regional"e_direct_regional_SMB_ANT_config     = 'Berends2022_basal_inversion/input_data/experiment_I/exp_I_SMB_40km.nc'
   choice_idealised_SMB_config                 = 'EISMINT1_A'
   SMB_uniform_config                          = 0.0                              ! Uniform SMB, applied when choice_SMB_model = "uniform" [mie/yr]
->>>>>>> 379de755
   
   ! NetCDF file containing direct global/regional climate forcing
   filename_direct_global_SMB_config           = ''
@@ -639,15 +467,8 @@
   ! =================
   
   do_ocean_floodfill_config                   = .FALSE.                          ! Use a flood-fill to determine the ocean mask, so that (pro-/sub-glacial) lakes dont exist
-<<<<<<< HEAD
   choice_sealevel_model_config                = 'fixed'                          ! Can be "fixed", "prescribed", "eustatic", or "SELEN"
   fixed_sealevel_config                       = 0.0                              ! Height of fixed sealevel w.r.t. PD
-=======
-  choice_sealevel_model_config                = 'eustatic'                       ! Can be "fixed", "prescribed", "eustatic", or "SELEN"
-  fixed_sealevel_config                       = 0.0                              ! Height of fixed sealevel w.r.t. PD
-  filename_sealevel_record_config             = 'name_of_file.dat'               ! Filename of a file containing a sealevel record
-  sealevel_record_length_config               = 1
->>>>>>> 379de755
   
   choice_GIA_model_config                     = 'none'                           ! Can be "none", "ELRA", or "SELEN"
   dx_GIA_config                               = 100000.0                         ! Horizontal resolution of the square grid used for the GIA model
@@ -658,11 +479,6 @@
   ! Which data fields will be written to the help_fields output file
   ! ================================================================
   
-<<<<<<< HEAD
-  help_field_01_config                        = 'phi_fric'
-  help_field_02_config                        = 'u_surf'
-  help_field_03_config                        = 'v_surf'
-=======
   help_field_01_config                        = 'uabs_surf'
   help_field_02_config                        = 'uabs_base'
   help_field_03_config                        = 'phi_fric'
@@ -713,6 +529,5 @@
   help_field_48_config                        = 'none'
   help_field_49_config                        = 'none'
   help_field_50_config                        = 'none'
->>>>>>> 379de755
 
 /